language: python
cache: pip
matrix:
  include:
    - env: TOXENV=flake8
    - python: 2.7
      env: TOXENV=py27-plain
    - python: 2.7
      env: TOXENV=py27-hiredis
    - python: 3.5
      env: TOXENV=py35-plain
    - python: 3.5
      env: TOXENV=py35-hiredis
    - python: 3.6
      env: TOXENV=py36-plain
    - python: 3.6
      env: TOXENV=py36-hiredis
    - python: 3.7
      env: TOXENV=py37-plain
    - python: 3.7
      env: TOXENV=py37-hiredis
    - python: 3.8
      env: TOXENV=py38-plain
    - python: 3.8
      env: TOXENV=py38-hiredis
    - python: pypy
      env: TOXENV=pypy-plain
    - python: pypy
      env: TOXENV=pypy-hiredis
    - python: pypy3
      env: TOXENV=pypy3-plain
    - python: pypy3
      env: TOXENV=pypy3-hiredis
before_install:
<<<<<<< HEAD
  - wget https://github.com/antirez/redis/archive/6.0-rc2.tar.gz && mkdir redis_install && tar -xvzf 6.0-rc2.tar.gz -C redis_install && cd redis_install/redis-6.0-rc2 && make && src/redis-server --daemonize yes && cd ../..
=======
  - wget https://github.com/antirez/redis/archive/6.0.5.tar.gz && mkdir redis_install && tar -xvzf 6.0.5.tar.gz -C redis_install && cd redis_install/redis-6.0.5 && make && src/redis-server --daemonize yes && cd ../..
>>>>>>> a67a47d5
  - redis-cli info
install:
  - pip install codecov tox
script:
  - tox
after_success:
  - "if [[ $TOXENV != 'flake8' ]]; then codecov; fi"<|MERGE_RESOLUTION|>--- conflicted
+++ resolved
@@ -32,11 +32,7 @@
     - python: pypy3
       env: TOXENV=pypy3-hiredis
 before_install:
-<<<<<<< HEAD
-  - wget https://github.com/antirez/redis/archive/6.0-rc2.tar.gz && mkdir redis_install && tar -xvzf 6.0-rc2.tar.gz -C redis_install && cd redis_install/redis-6.0-rc2 && make && src/redis-server --daemonize yes && cd ../..
-=======
   - wget https://github.com/antirez/redis/archive/6.0.5.tar.gz && mkdir redis_install && tar -xvzf 6.0.5.tar.gz -C redis_install && cd redis_install/redis-6.0.5 && make && src/redis-server --daemonize yes && cd ../..
->>>>>>> a67a47d5
   - redis-cli info
 install:
   - pip install codecov tox
