from __future__ import with_statement
from itertools import chain
import datetime
import sys
import warnings
import time
import threading
import time as mod_time
import hashlib
from redis._compat import (b, basestring, bytes, imap, iteritems, iterkeys,
                           itervalues, izip, long, nativestr, unicode,
                           safe_unicode)
from redis.connection import (ConnectionPool, UnixDomainSocketConnection,
                              SSLConnection, Token)
from redis.lock import Lock, LuaLock
from redis.exceptions import (
    ConnectionError,
    DataError,
    ExecAbortError,
    NoScriptError,
    PubSubError,
    RedisError,
    ResponseError,
    TimeoutError,
    WatchError,
)

SYM_EMPTY = b('')


def list_or_args(keys, args):
    # returns a single list combining keys and args
    try:
        iter(keys)
        # a string or bytes instance can be iterated, but indicates
        # keys wasn't passed as a list
        if isinstance(keys, (basestring, bytes)):
            keys = [keys]
    except TypeError:
        keys = [keys]
    if args:
        keys.extend(args)
    return keys


def timestamp_to_datetime(response):
    "Converts a unix timestamp to a Python datetime object"
    if not response:
        return None
    try:
        response = int(response)
    except ValueError:
        return None
    return datetime.datetime.fromtimestamp(response)


def string_keys_to_dict(key_string, callback):
    return dict.fromkeys(key_string.split(), callback)


def dict_merge(*dicts):
    merged = {}
    for d in dicts:
        merged.update(d)
    return merged


def parse_debug_object(response):
    "Parse the results of Redis's DEBUG OBJECT command into a Python dict"
    # The 'type' of the object is the first item in the response, but isn't
    # prefixed with a name
    response = nativestr(response)
    response = 'type:' + response
    response = dict([kv.split(':') for kv in response.split()])

    # parse some expected int values from the string response
    # note: this cmd isn't spec'd so these may not appear in all redis versions
    int_fields = ('refcount', 'serializedlength', 'lru', 'lru_seconds_idle')
    for field in int_fields:
        if field in response:
            response[field] = int(response[field])

    return response


def parse_object(response, infotype):
    "Parse the results of an OBJECT command"
    if infotype in ('idletime', 'refcount'):
        return int_or_none(response)
    return response


def parse_info(response):
    "Parse the result of Redis's INFO command into a Python dict"
    info = {}
    response = nativestr(response)

    def get_value(value):
        if ',' not in value or '=' not in value:
            try:
                if '.' in value:
                    return float(value)
                else:
                    return int(value)
            except ValueError:
                return value
        else:
            sub_dict = {}
            for item in value.split(','):
                k, v = item.rsplit('=', 1)
                sub_dict[k] = get_value(v)
            return sub_dict

    for line in response.splitlines():
        if line and not line.startswith('#'):
            if line.find(':') != -1:
                # support keys that include ':' by using rsplit
                key, value = line.rsplit(':', 1)
                info[key] = get_value(value)
            else:
                # if the line isn't splittable, append it to the "__raw__" key
                info.setdefault('__raw__', []).append(line)

    return info


SENTINEL_STATE_TYPES = {
    'can-failover-its-master': int,
    'config-epoch': int,
    'down-after-milliseconds': int,
    'failover-timeout': int,
    'info-refresh': int,
    'last-hello-message': int,
    'last-ok-ping-reply': int,
    'last-ping-reply': int,
    'last-ping-sent': int,
    'master-link-down-time': int,
    'master-port': int,
    'num-other-sentinels': int,
    'num-slaves': int,
    'o-down-time': int,
    'pending-commands': int,
    'parallel-syncs': int,
    'port': int,
    'quorum': int,
    'role-reported-time': int,
    's-down-time': int,
    'slave-priority': int,
    'slave-repl-offset': int,
    'voted-leader-epoch': int
}


def parse_sentinel_state(item):
    result = pairs_to_dict_typed(item, SENTINEL_STATE_TYPES)
    flags = set(result['flags'].split(','))
    for name, flag in (('is_master', 'master'), ('is_slave', 'slave'),
                       ('is_sdown', 's_down'), ('is_odown', 'o_down'),
                       ('is_sentinel', 'sentinel'),
                       ('is_disconnected', 'disconnected'),
                       ('is_master_down', 'master_down')):
        result[name] = flag in flags
    return result


def parse_sentinel_master(response):
    return parse_sentinel_state(imap(nativestr, response))


def parse_sentinel_masters(response):
    result = {}
    for item in response:
        state = parse_sentinel_state(imap(nativestr, item))
        result[state['name']] = state
    return result


def parse_sentinel_slaves_and_sentinels(response):
    return [parse_sentinel_state(imap(nativestr, item)) for item in response]


def parse_sentinel_get_master(response):
    return response and (response[0], int(response[1])) or None


def pairs_to_dict(response, decode_keys=False):
    "Create a dict given a list of key/value pairs"
    if decode_keys:
        # the iter form is faster, but I don't know how to make that work
        # with a nativestr() map
        return dict(izip(imap(nativestr, response[::2]), response[1::2]))
    else:
        it = iter(response)
        return dict(izip(it, it))


def pairs_to_dict_typed(response, type_info):
    it = iter(response)
    result = {}
    for key, value in izip(it, it):
        if key in type_info:
            try:
                value = type_info[key](value)
            except Exception:
                # if for some reason the value can't be coerced, just use
                # the string value
                pass
        result[key] = value
    return result


def zset_score_pairs(response, **options):
    """
    If ``withscores`` is specified in the options, return the response as
    a list of (value, score) pairs
    """
    if not response or not options.get('withscores'):
        return response
    score_cast_func = options.get('score_cast_func', float)
    it = iter(response)
    return list(izip(it, imap(score_cast_func, it)))


def sort_return_tuples(response, **options):
    """
    If ``groups`` is specified, return the response as a list of
    n-element tuples with n being the value found in options['groups']
    """
    if not response or not options['groups']:
        return response
    n = options['groups']
    return list(izip(*[response[i::n] for i in range(n)]))


def int_or_none(response):
    if response is None:
        return None
    return int(response)


def parse_stream_list(response):
    if response is None:
        return None
    return [(r[0], pairs_to_dict(r[1])) for r in response]


def pairs_to_dict_with_nativestr_keys(response):
    return pairs_to_dict(response, decode_keys=True)


def parse_list_of_dicts(response):
    return list(imap(pairs_to_dict_with_nativestr_keys, response))


def parse_xclaim(response, **options):
    if options.get('parse_justid', False):
        return response
    return parse_stream_list(response)


def parse_xinfo_stream(response):
    data = pairs_to_dict(response, decode_keys=True)
    first = data['first-entry']
    data['first-entry'] = (first[0], pairs_to_dict(first[1]))
    last = data['last-entry']
    data['last-entry'] = (last[0], pairs_to_dict(last[1]))
    return data


def parse_xread(response):
    if response is None:
        return []
    return [[nativestr(r[0]), parse_stream_list(r[1])] for r in response]


def parse_xpending(response, **options):
    if options.get('parse_detail', False):
        return parse_xpending_range(response)
    consumers = [{'name': n, 'pending': long(p)} for n, p in response[3] or []]
    return {
        'pending': response[0],
        'min': response[1],
        'max': response[2],
        'consumers': consumers
    }


def parse_xpending_range(response):
    k = ('message_id', 'consumer', 'time_since_delivered', 'times_delivered')
    return [dict(izip(k, r)) for r in response]


def float_or_none(response):
    if response is None:
        return None
    return float(response)


def bool_ok(response):
    return nativestr(response) == 'OK'


def parse_client_list(response, **options):
    clients = []
    for c in nativestr(response).splitlines():
        # Values might contain '='
        clients.append(dict([pair.split('=', 1) for pair in c.split(' ')]))
    return clients


def parse_config_get(response, **options):
    response = [nativestr(i) if i is not None else None for i in response]
    return response and pairs_to_dict(response) or {}


def parse_scan(response, **options):
    cursor, r = response
    return long(cursor), r


def parse_hscan(response, **options):
    cursor, r = response
    return long(cursor), r and pairs_to_dict(r) or {}


def parse_zscan(response, **options):
    score_cast_func = options.get('score_cast_func', float)
    cursor, r = response
    it = iter(r)
    return long(cursor), list(izip(it, imap(score_cast_func, it)))


def parse_slowlog_get(response, **options):
    return [{
        'id': item[0],
        'start_time': int(item[1]),
        'duration': int(item[2]),
        'command': b(' ').join(item[3])
    } for item in response]


def parse_cluster_info(response, **options):
    return dict([line.split(':') for line in response.splitlines() if line])


def _parse_node_line(line):
    line_items = line.split(' ')
    node_id, addr, flags, master_id, ping, pong, epoch, \
        connected = line.split(' ')[:8]
    slots = [sl.split('-') for sl in line_items[8:]]
    node_dict = {
        'node_id': node_id,
        'flags': flags,
        'master_id': master_id,
        'last_ping_sent': ping,
        'last_pong_rcvd': pong,
        'epoch': epoch,
        'slots': slots,
        'connected': True if connected == 'connected' else False
    }
    return addr, node_dict


def parse_cluster_nodes(response, **options):
    raw_lines = response
    if isinstance(response, basestring):
        raw_lines = response.splitlines()
    return dict([_parse_node_line(line) for line in raw_lines])


def parse_georadius_generic(response, **options):
    if options['store'] or options['store_dist']:
        # `store` and `store_diff` cant be combined
        # with other command arguments.
        return response

    if type(response) != list:
        response_list = [response]
    else:
        response_list = response

    if not options['withdist'] and not options['withcoord']\
            and not options['withhash']:
        # just a bunch of places
        return [nativestr(r) for r in response_list]

    cast = {
        'withdist': float,
        'withcoord': lambda ll: (float(ll[0]), float(ll[1])),
        'withhash': int
    }

    # zip all output results with each casting functino to get
    # the properly native Python value.
    f = [nativestr]
    f += [cast[o] for o in ['withdist', 'withhash', 'withcoord'] if options[o]]
    return [
        list(map(lambda fv: fv[0](fv[1]), zip(f, r))) for r in response_list
    ]


def parse_pubsub_numsub(response, **options):
    return list(zip(response[0::2], response[1::2]))


class StrictRedis(object):
    """
    Implementation of the Redis protocol.

    This abstract class provides a Python interface to all Redis commands
    and an implementation of the Redis protocol.

    Connection and Pipeline derive from this, implementing how
    the commands are sent and received to the Redis server
    """
    RESPONSE_CALLBACKS = dict_merge(
        string_keys_to_dict(
            'AUTH EXISTS EXPIRE EXPIREAT HEXISTS HMSET MOVE MSETNX PERSIST '
            'PSETEX RENAMENX SISMEMBER SMOVE SETEX SETNX',
            bool
        ),
        string_keys_to_dict(
            'BITCOUNT BITPOS DECRBY DEL GETBIT HDEL HLEN HSTRLEN INCRBY '
            'LINSERT LLEN LPUSHX PFADD PFCOUNT RPUSHX SADD SCARD SDIFFSTORE '
            'SETBIT SETRANGE SINTERSTORE SREM STRLEN SUNIONSTORE ZADD ZCARD '
            'ZLEXCOUNT ZREM ZREMRANGEBYLEX ZREMRANGEBYRANK ZREMRANGEBYSCORE '
            'GEOADD XACK XDEL XLEN XTRIM',
            int
        ),
        string_keys_to_dict(
            'INCRBYFLOAT HINCRBYFLOAT',
            float
        ),
        string_keys_to_dict(
            # these return OK, or int if redis-server is >=1.3.4
            'LPUSH RPUSH',
            lambda r: isinstance(r, (long, int)) and r or nativestr(r) == 'OK'
        ),
        string_keys_to_dict('SORT', sort_return_tuples),
        string_keys_to_dict('ZSCORE ZINCRBY GEODIST', float_or_none),
        string_keys_to_dict(
            'FLUSHALL FLUSHDB LSET LTRIM MSET PFMERGE RENAME '
            'SAVE SELECT SHUTDOWN SLAVEOF WATCH UNWATCH',
            bool_ok
        ),
        string_keys_to_dict('BLPOP BRPOP', lambda r: r and tuple(r) or None),
        string_keys_to_dict(
            'SDIFF SINTER SMEMBERS SUNION',
            lambda r: r and set(r) or set()
        ),
        string_keys_to_dict(
            'ZPOPMAX ZPOPMIN ZRANGE ZRANGEBYSCORE ZREVRANGE ZREVRANGEBYSCORE',
            zset_score_pairs
        ),
        string_keys_to_dict('BZPOPMIN BZPOPMAX', \
                            lambda r: r and (r[0], r[1], float(r[2])) or None),
        string_keys_to_dict('ZRANK ZREVRANK', int_or_none),
        string_keys_to_dict('XREVRANGE XRANGE', parse_stream_list),
        string_keys_to_dict('XREAD XREADGROUP', parse_xread),
        string_keys_to_dict('BGREWRITEAOF BGSAVE', lambda r: True),
        {
            'CLIENT GETNAME': lambda r: r and nativestr(r),
            'CLIENT KILL': bool_ok,
            'CLIENT LIST': parse_client_list,
            'CLIENT SETNAME': bool_ok,
            'CLUSTER ADDSLOTS': bool_ok,
            'CLUSTER COUNT-FAILURE-REPORTS': lambda x: int(x),
            'CLUSTER COUNTKEYSINSLOT': lambda x: int(x),
            'CLUSTER DELSLOTS': bool_ok,
            'CLUSTER FAILOVER': bool_ok,
            'CLUSTER FORGET': bool_ok,
            'CLUSTER INFO': parse_cluster_info,
            'CLUSTER KEYSLOT': lambda x: int(x),
            'CLUSTER MEET': bool_ok,
            'CLUSTER NODES': parse_cluster_nodes,
            'CLUSTER REPLICATE': bool_ok,
            'CLUSTER RESET': bool_ok,
            'CLUSTER SAVECONFIG': bool_ok,
            'CLUSTER SET-CONFIG-EPOCH': bool_ok,
            'CLUSTER SETSLOT': bool_ok,
            'CLUSTER SLAVES': parse_cluster_nodes,
            'CONFIG GET': parse_config_get,
            'CONFIG RESETSTAT': bool_ok,
            'CONFIG SET': bool_ok,
            'DEBUG OBJECT': parse_debug_object,
            'GEOHASH': lambda r: list(map(nativestr, r)),
            'GEOPOS': lambda r: list(map(lambda ll: (float(ll[0]),
                                         float(ll[1]))
                                         if ll is not None else None, r)),
            'GEORADIUS': parse_georadius_generic,
            'GEORADIUSBYMEMBER': parse_georadius_generic,
            'HGETALL': lambda r: r and pairs_to_dict(r) or {},
            'HSCAN': parse_hscan,
            'INFO': parse_info,
            'LASTSAVE': timestamp_to_datetime,
            'OBJECT': parse_object,
            'PING': lambda r: nativestr(r) == 'PONG',
            'PUBSUB NUMSUB': parse_pubsub_numsub,
            'RANDOMKEY': lambda r: r and r or None,
            'SCAN': parse_scan,
            'SCRIPT EXISTS': lambda r: list(imap(bool, r)),
            'SCRIPT FLUSH': bool_ok,
            'SCRIPT KILL': bool_ok,
            'SCRIPT LOAD': nativestr,
            'SENTINEL GET-MASTER-ADDR-BY-NAME': parse_sentinel_get_master,
            'SENTINEL MASTER': parse_sentinel_master,
            'SENTINEL MASTERS': parse_sentinel_masters,
            'SENTINEL MONITOR': bool_ok,
            'SENTINEL REMOVE': bool_ok,
            'SENTINEL SENTINELS': parse_sentinel_slaves_and_sentinels,
            'SENTINEL SET': bool_ok,
            'SENTINEL SLAVES': parse_sentinel_slaves_and_sentinels,
            'SET': lambda r: r and nativestr(r) == 'OK',
            'SLOWLOG GET': parse_slowlog_get,
            'SLOWLOG LEN': int,
            'SLOWLOG RESET': bool_ok,
            'SSCAN': parse_scan,
            'TIME': lambda x: (int(x[0]), int(x[1])),
            'XCLAIM': parse_xclaim,
            'XGROUP CREATE': bool_ok,
            'XGROUP DELCONSUMER': int,
            'XGROUP DESTROY': bool,
            'XGROUP SETID': bool_ok,
            'XINFO CONSUMERS': parse_list_of_dicts,
            'XINFO GROUPS': parse_list_of_dicts,
            'XINFO STREAM': parse_xinfo_stream,
            'XPENDING': parse_xpending,
            'ZSCAN': parse_zscan,
        }
    )

    @classmethod
    def from_url(cls, url, db=None, **kwargs):
        """
<<<<<<< HEAD
        Return a Redis client object configured from the given URL
=======
        Return a Redis client object configured from the given URL, which must
        use either `the ``redis://`` scheme
        <https://www.iana.org/assignments/uri-schemes/prov/redis>`_ for RESP
        connections or the ``unix://`` scheme for Unix domain sockets.
>>>>>>> a0482156

        For example::

            redis://[:password]@localhost:6379/0
            rediss://[:password]@localhost:6379/0
            unix://[:password]@/path/to/socket.sock?db=0

        Three URL schemes are supported:

        - ```redis://``
          <http://www.iana.org/assignments/uri-schemes/prov/redis>`_ creates a
          normal TCP socket connection
        - ```rediss://``
          <http://www.iana.org/assignments/uri-schemes/prov/rediss>`_ creates a
          SSL wrapped TCP socket connection
        - ``unix://`` creates a Unix Domain Socket connection

        There are several ways to specify a database number. The parse function
        will return the first specified option:
            1. A ``db`` querystring option, e.g. redis://localhost?db=0
            2. If using the redis:// scheme, the path argument of the url, e.g.
               redis://localhost/0
            3. The ``db`` argument to this function.

        If none of these options are specified, db=0 is used.

        Any additional querystring arguments and keyword arguments will be
        passed along to the ConnectionPool class's initializer. In the case
        of conflicting arguments, querystring arguments always win.
        """
        connection_pool = ConnectionPool.from_url(url, db=db, **kwargs)
        return cls(connection_pool=connection_pool)

    def __init__(self, host='localhost', port=6379,
                 db=0, password=None, socket_timeout=None,
                 socket_connect_timeout=None,
                 socket_keepalive=None, socket_keepalive_options=None,
                 connection_pool=None, unix_socket_path=None,
                 encoding='utf-8', encoding_errors='strict',
                 charset=None, errors=None,
                 decode_responses=False, retry_on_timeout=False,
                 ssl=False, ssl_keyfile=None, ssl_certfile=None,
                 ssl_cert_reqs=None, ssl_ca_certs=None,
                 max_connections=None):
        if not connection_pool:
            if charset is not None:
                warnings.warn(DeprecationWarning(
                    '"charset" is deprecated. Use "encoding" instead'))
                encoding = charset
            if errors is not None:
                warnings.warn(DeprecationWarning(
                    '"errors" is deprecated. Use "encoding_errors" instead'))
                encoding_errors = errors

            kwargs = {
                'db': db,
                'password': password,
                'socket_timeout': socket_timeout,
                'encoding': encoding,
                'encoding_errors': encoding_errors,
                'decode_responses': decode_responses,
                'retry_on_timeout': retry_on_timeout,
                'max_connections': max_connections
            }
            # based on input, setup appropriate connection args
            if unix_socket_path is not None:
                kwargs.update({
                    'path': unix_socket_path,
                    'connection_class': UnixDomainSocketConnection
                })
            else:
                # TCP specific options
                kwargs.update({
                    'host': host,
                    'port': port,
                    'socket_connect_timeout': socket_connect_timeout,
                    'socket_keepalive': socket_keepalive,
                    'socket_keepalive_options': socket_keepalive_options,
                })

                if ssl:
                    kwargs.update({
                        'connection_class': SSLConnection,
                        'ssl_keyfile': ssl_keyfile,
                        'ssl_certfile': ssl_certfile,
                        'ssl_cert_reqs': ssl_cert_reqs,
                        'ssl_ca_certs': ssl_ca_certs,
                    })
            connection_pool = ConnectionPool(**kwargs)
        self.connection_pool = connection_pool
        self._use_lua_lock = None

        self.response_callbacks = self.__class__.RESPONSE_CALLBACKS.copy()

    def __repr__(self):
        return "%s<%s>" % (type(self).__name__, repr(self.connection_pool))

    def set_response_callback(self, command, callback):
        "Set a custom Response Callback"
        self.response_callbacks[command] = callback

    def pipeline(self, transaction=True, shard_hint=None):
        """
        Return a new pipeline object that can queue multiple commands for
        later execution. ``transaction`` indicates whether all commands
        should be executed atomically. Apart from making a group of operations
        atomic, pipelines are useful for reducing the back-and-forth overhead
        between the client and server.
        """
        return StrictPipeline(
            self.connection_pool,
            self.response_callbacks,
            transaction,
            shard_hint)

    def transaction(self, func, *watches, **kwargs):
        """
        Convenience method for executing the callable `func` as a transaction
        while watching all keys specified in `watches`. The 'func' callable
        should expect a single argument which is a Pipeline object.
        """
        shard_hint = kwargs.pop('shard_hint', None)
        value_from_callable = kwargs.pop('value_from_callable', False)
        watch_delay = kwargs.pop('watch_delay', None)
        with self.pipeline(True, shard_hint) as pipe:
            while True:
                try:
                    if watches:
                        pipe.watch(*watches)
                    func_value = func(pipe)
                    exec_value = pipe.execute()
                    return func_value if value_from_callable else exec_value
                except WatchError:
                    if watch_delay is not None and watch_delay > 0:
                        time.sleep(watch_delay)
                    continue

    def lock(self, name, timeout=None, sleep=0.1, blocking_timeout=None,
             lock_class=None, thread_local=True):
        """
        Return a new Lock object using key ``name`` that mimics
        the behavior of threading.Lock.

        If specified, ``timeout`` indicates a maximum life for the lock.
        By default, it will remain locked until release() is called.

        ``sleep`` indicates the amount of time to sleep per loop iteration
        when the lock is in blocking mode and another client is currently
        holding the lock.

        ``blocking_timeout`` indicates the maximum amount of time in seconds to
        spend trying to acquire the lock. A value of ``None`` indicates
        continue trying forever. ``blocking_timeout`` can be specified as a
        float or integer, both representing the number of seconds to wait.

        ``lock_class`` forces the specified lock implementation.

        ``thread_local`` indicates whether the lock token is placed in
        thread-local storage. By default, the token is placed in thread local
        storage so that a thread only sees its token, not a token set by
        another thread. Consider the following timeline:

            time: 0, thread-1 acquires `my-lock`, with a timeout of 5 seconds.
                     thread-1 sets the token to "abc"
            time: 1, thread-2 blocks trying to acquire `my-lock` using the
                     Lock instance.
            time: 5, thread-1 has not yet completed. redis expires the lock
                     key.
            time: 5, thread-2 acquired `my-lock` now that it's available.
                     thread-2 sets the token to "xyz"
            time: 6, thread-1 finishes its work and calls release(). if the
                     token is *not* stored in thread local storage, then
                     thread-1 would see the token value as "xyz" and would be
                     able to successfully release the thread-2's lock.

        In some use cases it's necessary to disable thread local storage. For
        example, if you have code where one thread acquires a lock and passes
        that lock instance to a worker thread to release later. If thread
        local storage isn't disabled in this case, the worker thread won't see
        the token set by the thread that acquired the lock. Our assumption
        is that these cases aren't common and as such default to using
        thread local storage.        """
        if lock_class is None:
            if self._use_lua_lock is None:
                # the first time .lock() is called, determine if we can use
                # Lua by attempting to register the necessary scripts
                try:
                    LuaLock.register_scripts(self)
                    self._use_lua_lock = True
                except ResponseError:
                    self._use_lua_lock = False
            lock_class = self._use_lua_lock and LuaLock or Lock
        return lock_class(self, name, timeout=timeout, sleep=sleep,
                          blocking_timeout=blocking_timeout,
                          thread_local=thread_local)

    def pubsub(self, **kwargs):
        """
        Return a Publish/Subscribe object. With this object, you can
        subscribe to channels and listen for messages that get published to
        them.
        """
        return PubSub(self.connection_pool, **kwargs)

    # COMMAND EXECUTION AND PROTOCOL PARSING
    def execute_command(self, *args, **options):
        "Execute a command and return a parsed response"
        pool = self.connection_pool
        command_name = args[0]
        connection = pool.get_connection(command_name, **options)
        try:
            connection.send_command(*args)
            return self.parse_response(connection, command_name, **options)
        except (ConnectionError, TimeoutError) as e:
            connection.disconnect()
            if not connection.retry_on_timeout and isinstance(e, TimeoutError):
                raise
            connection.send_command(*args)
            return self.parse_response(connection, command_name, **options)
        finally:
            pool.release(connection)

    def parse_response(self, connection, command_name, **options):
        "Parses a response from the Redis server"
        response = connection.read_response()
        if command_name in self.response_callbacks:
            return self.response_callbacks[command_name](response, **options)
        return response

    # SERVER INFORMATION
    def bgrewriteaof(self):
        "Tell the Redis server to rewrite the AOF file from data in memory."
        return self.execute_command('BGREWRITEAOF')

    def bgsave(self):
        """
        Tell the Redis server to save its data to disk.  Unlike save(),
        this method is asynchronous and returns immediately.
        """
        return self.execute_command('BGSAVE')

    def client_kill(self, address):
        "Disconnects the client at ``address`` (ip:port)"
        return self.execute_command('CLIENT KILL', address)

    def client_list(self):
        "Returns a list of currently connected clients"
        return self.execute_command('CLIENT LIST')

    def client_getname(self):
        "Returns the current connection name"
        return self.execute_command('CLIENT GETNAME')

    def client_setname(self, name):
        "Sets the current connection name"
        return self.execute_command('CLIENT SETNAME', name)

    def config_get(self, pattern="*"):
        "Return a dictionary of configuration based on the ``pattern``"
        return self.execute_command('CONFIG GET', pattern)

    def config_set(self, name, value):
        "Set config item ``name`` with ``value``"
        return self.execute_command('CONFIG SET', name, value)

    def config_resetstat(self):
        "Reset runtime statistics"
        return self.execute_command('CONFIG RESETSTAT')

    def config_rewrite(self):
        "Rewrite config file with the minimal change to reflect running config"
        return self.execute_command('CONFIG REWRITE')

    def dbsize(self):
        "Returns the number of keys in the current database"
        return self.execute_command('DBSIZE')

    def debug_object(self, key):
        "Returns version specific meta information about a given key"
        return self.execute_command('DEBUG OBJECT', key)

    def echo(self, value):
        "Echo the string back from the server"
        return self.execute_command('ECHO', value)

    def flushall(self):
        "Delete all keys in all databases on the current host"
        return self.execute_command('FLUSHALL')

    def flushdb(self):
        "Delete all keys in the current database"
        return self.execute_command('FLUSHDB')

    def info(self, section=None):
        """
        Returns a dictionary containing information about the Redis server

        The ``section`` option can be used to select a specific section
        of information

        The section option is not supported by older versions of Redis Server,
        and will generate ResponseError
        """
        if section is None:
            return self.execute_command('INFO')
        else:
            return self.execute_command('INFO', section)

    def lastsave(self):
        """
        Return a Python datetime object representing the last time the
        Redis database was saved to disk
        """
        return self.execute_command('LASTSAVE')

    def object(self, infotype, key):
        "Return the encoding, idletime, or refcount about the key"
        return self.execute_command('OBJECT', infotype, key, infotype=infotype)

    def ping(self):
        "Ping the Redis server"
        return self.execute_command('PING')

    def save(self):
        """
        Tell the Redis server to save its data to disk,
        blocking until the save is complete
        """
        return self.execute_command('SAVE')

    def sentinel(self, *args):
        "Redis Sentinel's SENTINEL command."
        warnings.warn(
            DeprecationWarning('Use the individual sentinel_* methods'))

    def sentinel_get_master_addr_by_name(self, service_name):
        "Returns a (host, port) pair for the given ``service_name``"
        return self.execute_command('SENTINEL GET-MASTER-ADDR-BY-NAME',
                                    service_name)

    def sentinel_master(self, service_name):
        "Returns a dictionary containing the specified masters state."
        return self.execute_command('SENTINEL MASTER', service_name)

    def sentinel_masters(self):
        "Returns a list of dictionaries containing each master's state."
        return self.execute_command('SENTINEL MASTERS')

    def sentinel_monitor(self, name, ip, port, quorum):
        "Add a new master to Sentinel to be monitored"
        return self.execute_command('SENTINEL MONITOR', name, ip, port, quorum)

    def sentinel_remove(self, name):
        "Remove a master from Sentinel's monitoring"
        return self.execute_command('SENTINEL REMOVE', name)

    def sentinel_sentinels(self, service_name):
        "Returns a list of sentinels for ``service_name``"
        return self.execute_command('SENTINEL SENTINELS', service_name)

    def sentinel_set(self, name, option, value):
        "Set Sentinel monitoring parameters for a given master"
        return self.execute_command('SENTINEL SET', name, option, value)

    def sentinel_slaves(self, service_name):
        "Returns a list of slaves for ``service_name``"
        return self.execute_command('SENTINEL SLAVES', service_name)

    def shutdown(self):
        "Shutdown the server"
        try:
            self.execute_command('SHUTDOWN')
        except ConnectionError:
            # a ConnectionError here is expected
            return
        raise RedisError("SHUTDOWN seems to have failed.")

    def slaveof(self, host=None, port=None):
        """
        Set the server to be a replicated slave of the instance identified
        by the ``host`` and ``port``. If called without arguments, the
        instance is promoted to a master instead.
        """
        if host is None and port is None:
            return self.execute_command('SLAVEOF', Token.get_token('NO'),
                                        Token.get_token('ONE'))
        return self.execute_command('SLAVEOF', host, port)

    def slowlog_get(self, num=None):
        """
        Get the entries from the slowlog. If ``num`` is specified, get the
        most recent ``num`` items.
        """
        args = ['SLOWLOG GET']
        if num is not None:
            args.append(num)
        return self.execute_command(*args)

    def slowlog_len(self):
        "Get the number of items in the slowlog"
        return self.execute_command('SLOWLOG LEN')

    def slowlog_reset(self):
        "Remove all items in the slowlog"
        return self.execute_command('SLOWLOG RESET')

    def time(self):
        """
        Returns the server time as a 2-item tuple of ints:
        (seconds since epoch, microseconds into this second).
        """
        return self.execute_command('TIME')

    def wait(self, num_replicas, timeout):
        """
        Redis synchronous replication
        That returns the number of replicas that processed the query when
        we finally have at least ``num_replicas``, or when the ``timeout`` was
        reached.
        """
        return self.execute_command('WAIT', num_replicas, timeout)

    # BASIC KEY COMMANDS
    def append(self, key, value):
        """
        Appends the string ``value`` to the value at ``key``. If ``key``
        doesn't already exist, create it with a value of ``value``.
        Returns the new length of the value at ``key``.
        """
        return self.execute_command('APPEND', key, value)

    def bitcount(self, key, start=None, end=None):
        """
        Returns the count of set bits in the value of ``key``.  Optional
        ``start`` and ``end`` paramaters indicate which bytes to consider
        """
        params = [key]
        if start is not None and end is not None:
            params.append(start)
            params.append(end)
        elif (start is not None and end is None) or \
                (end is not None and start is None):
            raise RedisError("Both start and end must be specified")
        return self.execute_command('BITCOUNT', *params)

    def bitop(self, operation, dest, *keys):
        """
        Perform a bitwise operation using ``operation`` between ``keys`` and
        store the result in ``dest``.
        """
        return self.execute_command('BITOP', operation, dest, *keys)

    def bitpos(self, key, bit, start=None, end=None):
        """
        Return the position of the first bit set to 1 or 0 in a string.
        ``start`` and ``end`` difines search range. The range is interpreted
        as a range of bytes and not a range of bits, so start=0 and end=2
        means to look at the first three bytes.
        """
        if bit not in (0, 1):
            raise RedisError('bit must be 0 or 1')
        params = [key, bit]

        start is not None and params.append(start)

        if start is not None and end is not None:
            params.append(end)
        elif start is None and end is not None:
            raise RedisError("start argument is not set, "
                             "when end is specified")
        return self.execute_command('BITPOS', *params)

    def decr(self, name, amount=1):
        """
        Decrements the value of ``key`` by ``amount``.  If no key exists,
        the value will be initialized as 0 - ``amount``
        """
        return self.execute_command('DECRBY', name, amount)

    def delete(self, *names):
        "Delete one or more keys specified by ``names``"
        return self.execute_command('DEL', *names)

    def __delitem__(self, name):
        self.delete(name)

    def dump(self, name):
        """
        Return a serialized version of the value stored at the specified key.
        If key does not exist a nil bulk reply is returned.
        """
        return self.execute_command('DUMP', name)

    def exists(self, name):
        "Returns a boolean indicating whether key ``name`` exists"
        return self.execute_command('EXISTS', name)
    __contains__ = exists

    def expire(self, name, time):
        """
        Set an expire flag on key ``name`` for ``time`` seconds. ``time``
        can be represented by an integer or a Python timedelta object.
        """
        if isinstance(time, datetime.timedelta):
            time = time.seconds + time.days * 24 * 3600
        return self.execute_command('EXPIRE', name, time)

    def expireat(self, name, when):
        """
        Set an expire flag on key ``name``. ``when`` can be represented
        as an integer indicating unix time or a Python datetime object.
        """
        if isinstance(when, datetime.datetime):
            when = int(mod_time.mktime(when.timetuple()))
        return self.execute_command('EXPIREAT', name, when)

    def get(self, name):
        """
        Return the value at key ``name``, or None if the key doesn't exist
        """
        return self.execute_command('GET', name)

    def __getitem__(self, name):
        """
        Return the value at key ``name``, raises a KeyError if the key
        doesn't exist.
        """
        value = self.get(name)
        if value is not None:
            return value
        raise KeyError(name)

    def getbit(self, name, offset):
        "Returns a boolean indicating the value of ``offset`` in ``name``"
        return self.execute_command('GETBIT', name, offset)

    def getrange(self, key, start, end):
        """
        Returns the substring of the string value stored at ``key``,
        determined by the offsets ``start`` and ``end`` (both are inclusive)
        """
        return self.execute_command('GETRANGE', key, start, end)

    def getset(self, name, value):
        """
        Sets the value at key ``name`` to ``value``
        and returns the old value at key ``name`` atomically.
        """
        return self.execute_command('GETSET', name, value)

    def incr(self, name, amount=1):
        """
        Increments the value of ``key`` by ``amount``.  If no key exists,
        the value will be initialized as ``amount``
        """
        return self.execute_command('INCRBY', name, amount)

    def incrby(self, name, amount=1):
        """
        Increments the value of ``key`` by ``amount``.  If no key exists,
        the value will be initialized as ``amount``
        """

        # An alias for ``incr()``, because it is already implemented
        # as INCRBY redis command.
        return self.incr(name, amount)

    def incrbyfloat(self, name, amount=1.0):
        """
        Increments the value at key ``name`` by floating ``amount``.
        If no key exists, the value will be initialized as ``amount``
        """
        return self.execute_command('INCRBYFLOAT', name, amount)

    def keys(self, pattern='*'):
        "Returns a list of keys matching ``pattern``"
        return self.execute_command('KEYS', pattern)

    def mget(self, keys, *args):
        """
        Returns a list of values ordered identically to ``keys``
        """
        args = list_or_args(keys, args)
        return self.execute_command('MGET', *args)

    def mset(self, *args, **kwargs):
        """
        Sets key/values based on a mapping. Mapping can be supplied as a single
        dictionary argument or as kwargs.
        """
        if args:
            if len(args) != 1 or not isinstance(args[0], dict):
                raise RedisError('MSET requires **kwargs or a single dict arg')
            kwargs.update(args[0])
        items = []
        for pair in iteritems(kwargs):
            items.extend(pair)
        return self.execute_command('MSET', *items)

    def msetnx(self, *args, **kwargs):
        """
        Sets key/values based on a mapping if none of the keys are already set.
        Mapping can be supplied as a single dictionary argument or as kwargs.
        Returns a boolean indicating if the operation was successful.
        """
        if args:
            if len(args) != 1 or not isinstance(args[0], dict):
                raise RedisError('MSETNX requires **kwargs or a single '
                                 'dict arg')
            kwargs.update(args[0])
        items = []
        for pair in iteritems(kwargs):
            items.extend(pair)
        return self.execute_command('MSETNX', *items)

    def move(self, name, db):
        "Moves the key ``name`` to a different Redis database ``db``"
        return self.execute_command('MOVE', name, db)

    def persist(self, name):
        "Removes an expiration on ``name``"
        return self.execute_command('PERSIST', name)

    def pexpire(self, name, time):
        """
        Set an expire flag on key ``name`` for ``time`` milliseconds.
        ``time`` can be represented by an integer or a Python timedelta
        object.
        """
        if isinstance(time, datetime.timedelta):
            ms = int(time.microseconds / 1000)
            time = (time.seconds + time.days * 24 * 3600) * 1000 + ms
        return self.execute_command('PEXPIRE', name, time)

    def pexpireat(self, name, when):
        """
        Set an expire flag on key ``name``. ``when`` can be represented
        as an integer representing unix time in milliseconds (unix time * 1000)
        or a Python datetime object.
        """
        if isinstance(when, datetime.datetime):
            ms = int(when.microsecond / 1000)
            when = int(mod_time.mktime(when.timetuple())) * 1000 + ms
        return self.execute_command('PEXPIREAT', name, when)

    def psetex(self, name, time_ms, value):
        """
        Set the value of key ``name`` to ``value`` that expires in ``time_ms``
        milliseconds. ``time_ms`` can be represented by an integer or a Python
        timedelta object
        """
        if isinstance(time_ms, datetime.timedelta):
            ms = int(time_ms.microseconds / 1000)
            time_ms = (time_ms.seconds + time_ms.days * 24 * 3600) * 1000 + ms
        return self.execute_command('PSETEX', name, time_ms, value)

    def pttl(self, name):
        "Returns the number of milliseconds until the key ``name`` will expire"
        return self.execute_command('PTTL', name)

    def randomkey(self):
        "Returns the name of a random key"
        return self.execute_command('RANDOMKEY')

    def rename(self, src, dst):
        """
        Rename key ``src`` to ``dst``
        """
        return self.execute_command('RENAME', src, dst)

    def renamenx(self, src, dst):
        "Rename key ``src`` to ``dst`` if ``dst`` doesn't already exist"
        return self.execute_command('RENAMENX', src, dst)

    def restore(self, name, ttl, value, replace=False):
        """
        Create a key using the provided serialized value, previously obtained
        using DUMP.
        """
        params = [name, ttl, value]
        if replace:
            params.append('REPLACE')
        return self.execute_command('RESTORE', *params)

    def set(self, name, value, ex=None, px=None, nx=False, xx=False):
        """
        Set the value at key ``name`` to ``value``

        ``ex`` sets an expire flag on key ``name`` for ``ex`` seconds.

        ``px`` sets an expire flag on key ``name`` for ``px`` milliseconds.

        ``nx`` if set to True, set the value at key ``name`` to ``value`` only
            if it does not exist.

        ``xx`` if set to True, set the value at key ``name`` to ``value`` only
            if it already exists.
        """
        pieces = [name, value]
        if ex is not None:
            pieces.append('EX')
            if isinstance(ex, datetime.timedelta):
                ex = ex.seconds + ex.days * 24 * 3600
            pieces.append(ex)
        if px is not None:
            pieces.append('PX')
            if isinstance(px, datetime.timedelta):
                ms = int(px.microseconds / 1000)
                px = (px.seconds + px.days * 24 * 3600) * 1000 + ms
            pieces.append(px)

        if nx:
            pieces.append('NX')
        if xx:
            pieces.append('XX')
        return self.execute_command('SET', *pieces)

    def __setitem__(self, name, value):
        self.set(name, value)

    def setbit(self, name, offset, value):
        """
        Flag the ``offset`` in ``name`` as ``value``. Returns a boolean
        indicating the previous value of ``offset``.
        """
        value = value and 1 or 0
        return self.execute_command('SETBIT', name, offset, value)

    def setex(self, name, time, value):
        """
        Set the value of key ``name`` to ``value`` that expires in ``time``
        seconds. ``time`` can be represented by an integer or a Python
        timedelta object.
        """
        if isinstance(time, datetime.timedelta):
            time = time.seconds + time.days * 24 * 3600
        return self.execute_command('SETEX', name, time, value)

    def setnx(self, name, value):
        "Set the value of key ``name`` to ``value`` if key doesn't exist"
        return self.execute_command('SETNX', name, value)

    def setrange(self, name, offset, value):
        """
        Overwrite bytes in the value of ``name`` starting at ``offset`` with
        ``value``. If ``offset`` plus the length of ``value`` exceeds the
        length of the original value, the new value will be larger than before.
        If ``offset`` exceeds the length of the original value, null bytes
        will be used to pad between the end of the previous value and the start
        of what's being injected.

        Returns the length of the new string.
        """
        return self.execute_command('SETRANGE', name, offset, value)

    def strlen(self, name):
        "Return the number of bytes stored in the value of ``name``"
        return self.execute_command('STRLEN', name)

    def substr(self, name, start, end=-1):
        """
        Return a substring of the string at key ``name``. ``start`` and ``end``
        are 0-based integers specifying the portion of the string to return.
        """
        return self.execute_command('SUBSTR', name, start, end)

    def touch(self, *args):
        """
        Alters the last access time of a key(s) ``*args``. A key is ignored
        if it does not exist.
        """
        return self.execute_command('TOUCH', *args)

    def ttl(self, name):
        "Returns the number of seconds until the key ``name`` will expire"
        return self.execute_command('TTL', name)

    def type(self, name):
        "Returns the type of key ``name``"
        return self.execute_command('TYPE', name)

    def watch(self, *names):
        """
        Watches the values at keys ``names``, or None if the key doesn't exist
        """
        warnings.warn(DeprecationWarning('Call WATCH from a Pipeline object'))

    def unwatch(self):
        """
        Unwatches the value at key ``name``, or None of the key doesn't exist
        """
        warnings.warn(
            DeprecationWarning('Call UNWATCH from a Pipeline object'))

    # LIST COMMANDS
    def blpop(self, keys, timeout=0):
        """
        LPOP a value off of the first non-empty list
        named in the ``keys`` list.

        If none of the lists in ``keys`` has a value to LPOP, then block
        for ``timeout`` seconds, or until a value gets pushed on to one
        of the lists.

        If timeout is 0, then block indefinitely.
        """
        if timeout is None:
            timeout = 0
        if isinstance(keys, basestring):
            keys = [keys]
        else:
            keys = list(keys)
        keys.append(timeout)
        return self.execute_command('BLPOP', *keys)

    def brpop(self, keys, timeout=0):
        """
        RPOP a value off of the first non-empty list
        named in the ``keys`` list.

        If none of the lists in ``keys`` has a value to RPOP, then block
        for ``timeout`` seconds, or until a value gets pushed on to one
        of the lists.

        If timeout is 0, then block indefinitely.
        """
        if timeout is None:
            timeout = 0
        if isinstance(keys, basestring):
            keys = [keys]
        else:
            keys = list(keys)
        keys.append(timeout)
        return self.execute_command('BRPOP', *keys)

    def brpoplpush(self, src, dst, timeout=0):
        """
        Pop a value off the tail of ``src``, push it on the head of ``dst``
        and then return it.

        This command blocks until a value is in ``src`` or until ``timeout``
        seconds elapse, whichever is first. A ``timeout`` value of 0 blocks
        forever.
        """
        if timeout is None:
            timeout = 0
        return self.execute_command('BRPOPLPUSH', src, dst, timeout)

    def lindex(self, name, index):
        """
        Return the item from list ``name`` at position ``index``

        Negative indexes are supported and will return an item at the
        end of the list
        """
        return self.execute_command('LINDEX', name, index)

    def linsert(self, name, where, refvalue, value):
        """
        Insert ``value`` in list ``name`` either immediately before or after
        [``where``] ``refvalue``

        Returns the new length of the list on success or -1 if ``refvalue``
        is not in the list.
        """
        return self.execute_command('LINSERT', name, where, refvalue, value)

    def llen(self, name):
        "Return the length of the list ``name``"
        return self.execute_command('LLEN', name)

    def lpop(self, name):
        "Remove and return the first item of the list ``name``"
        return self.execute_command('LPOP', name)

    def lpush(self, name, *values):
        "Push ``values`` onto the head of the list ``name``"
        return self.execute_command('LPUSH', name, *values)

    def lpushx(self, name, value):
        "Push ``value`` onto the head of the list ``name`` if ``name`` exists"
        return self.execute_command('LPUSHX', name, value)

    def lrange(self, name, start, end):
        """
        Return a slice of the list ``name`` between
        position ``start`` and ``end``

        ``start`` and ``end`` can be negative numbers just like
        Python slicing notation
        """
        return self.execute_command('LRANGE', name, start, end)

    def lrem(self, name, count, value):
        """
        Remove the first ``count`` occurrences of elements equal to ``value``
        from the list stored at ``name``.

        The count argument influences the operation in the following ways:
            count > 0: Remove elements equal to value moving from head to tail.
            count < 0: Remove elements equal to value moving from tail to head.
            count = 0: Remove all elements equal to value.
        """
        return self.execute_command('LREM', name, count, value)

    def lset(self, name, index, value):
        "Set ``position`` of list ``name`` to ``value``"
        return self.execute_command('LSET', name, index, value)

    def ltrim(self, name, start, end):
        """
        Trim the list ``name``, removing all values not within the slice
        between ``start`` and ``end``

        ``start`` and ``end`` can be negative numbers just like
        Python slicing notation
        """
        return self.execute_command('LTRIM', name, start, end)

    def rpop(self, name):
        "Remove and return the last item of the list ``name``"
        return self.execute_command('RPOP', name)

    def rpoplpush(self, src, dst):
        """
        RPOP a value off of the ``src`` list and atomically LPUSH it
        on to the ``dst`` list.  Returns the value.
        """
        return self.execute_command('RPOPLPUSH', src, dst)

    def rpush(self, name, *values):
        "Push ``values`` onto the tail of the list ``name``"
        return self.execute_command('RPUSH', name, *values)

    def rpushx(self, name, value):
        "Push ``value`` onto the tail of the list ``name`` if ``name`` exists"
        return self.execute_command('RPUSHX', name, value)

    def sort(self, name, start=None, num=None, by=None, get=None,
             desc=False, alpha=False, store=None, groups=False):
        """
        Sort and return the list, set or sorted set at ``name``.

        ``start`` and ``num`` allow for paging through the sorted data

        ``by`` allows using an external key to weight and sort the items.
            Use an "*" to indicate where in the key the item value is located

        ``get`` allows for returning items from external keys rather than the
            sorted data itself.  Use an "*" to indicate where int he key
            the item value is located

        ``desc`` allows for reversing the sort

        ``alpha`` allows for sorting lexicographically rather than numerically

        ``store`` allows for storing the result of the sort into
            the key ``store``

        ``groups`` if set to True and if ``get`` contains at least two
            elements, sort will return a list of tuples, each containing the
            values fetched from the arguments to ``get``.

        """
        if (start is not None and num is None) or \
                (num is not None and start is None):
            raise RedisError("``start`` and ``num`` must both be specified")

        pieces = [name]
        if by is not None:
            pieces.append(Token.get_token('BY'))
            pieces.append(by)
        if start is not None and num is not None:
            pieces.append(Token.get_token('LIMIT'))
            pieces.append(start)
            pieces.append(num)
        if get is not None:
            # If get is a string assume we want to get a single value.
            # Otherwise assume it's an interable and we want to get multiple
            # values. We can't just iterate blindly because strings are
            # iterable.
            if isinstance(get, basestring):
                pieces.append(Token.get_token('GET'))
                pieces.append(get)
            else:
                for g in get:
                    pieces.append(Token.get_token('GET'))
                    pieces.append(g)
        if desc:
            pieces.append(Token.get_token('DESC'))
        if alpha:
            pieces.append(Token.get_token('ALPHA'))
        if store is not None:
            pieces.append(Token.get_token('STORE'))
            pieces.append(store)

        if groups:
            if not get or isinstance(get, basestring) or len(get) < 2:
                raise DataError('when using "groups" the "get" argument '
                                'must be specified and contain at least '
                                'two keys')

        options = {'groups': len(get) if groups else None}
        return self.execute_command('SORT', *pieces, **options)

    # SCAN COMMANDS
    def scan(self, cursor=0, match=None, count=None):
        """
        Incrementally return lists of key names. Also return a cursor
        indicating the scan position.

        ``match`` allows for filtering the keys by pattern

        ``count`` allows for hint the minimum number of returns
        """
        pieces = [cursor]
        if match is not None:
            pieces.extend([Token.get_token('MATCH'), match])
        if count is not None:
            pieces.extend([Token.get_token('COUNT'), count])
        return self.execute_command('SCAN', *pieces)

    def scan_iter(self, match=None, count=None):
        """
        Make an iterator using the SCAN command so that the client doesn't
        need to remember the cursor position.

        ``match`` allows for filtering the keys by pattern

        ``count`` allows for hint the minimum number of returns
        """
        cursor = '0'
        while cursor != 0:
            cursor, data = self.scan(cursor=cursor, match=match, count=count)
            for item in data:
                yield item

    def sscan(self, name, cursor=0, match=None, count=None):
        """
        Incrementally return lists of elements in a set. Also return a cursor
        indicating the scan position.

        ``match`` allows for filtering the keys by pattern

        ``count`` allows for hint the minimum number of returns
        """
        pieces = [name, cursor]
        if match is not None:
            pieces.extend([Token.get_token('MATCH'), match])
        if count is not None:
            pieces.extend([Token.get_token('COUNT'), count])
        return self.execute_command('SSCAN', *pieces)

    def sscan_iter(self, name, match=None, count=None):
        """
        Make an iterator using the SSCAN command so that the client doesn't
        need to remember the cursor position.

        ``match`` allows for filtering the keys by pattern

        ``count`` allows for hint the minimum number of returns
        """
        cursor = '0'
        while cursor != 0:
            cursor, data = self.sscan(name, cursor=cursor,
                                      match=match, count=count)
            for item in data:
                yield item

    def hscan(self, name, cursor=0, match=None, count=None):
        """
        Incrementally return key/value slices in a hash. Also return a cursor
        indicating the scan position.

        ``match`` allows for filtering the keys by pattern

        ``count`` allows for hint the minimum number of returns
        """
        pieces = [name, cursor]
        if match is not None:
            pieces.extend([Token.get_token('MATCH'), match])
        if count is not None:
            pieces.extend([Token.get_token('COUNT'), count])
        return self.execute_command('HSCAN', *pieces)

    def hscan_iter(self, name, match=None, count=None):
        """
        Make an iterator using the HSCAN command so that the client doesn't
        need to remember the cursor position.

        ``match`` allows for filtering the keys by pattern

        ``count`` allows for hint the minimum number of returns
        """
        cursor = '0'
        while cursor != 0:
            cursor, data = self.hscan(name, cursor=cursor,
                                      match=match, count=count)
            for item in data.items():
                yield item

    def zscan(self, name, cursor=0, match=None, count=None,
              score_cast_func=float):
        """
        Incrementally return lists of elements in a sorted set. Also return a
        cursor indicating the scan position.

        ``match`` allows for filtering the keys by pattern

        ``count`` allows for hint the minimum number of returns

        ``score_cast_func`` a callable used to cast the score return value
        """
        pieces = [name, cursor]
        if match is not None:
            pieces.extend([Token.get_token('MATCH'), match])
        if count is not None:
            pieces.extend([Token.get_token('COUNT'), count])
        options = {'score_cast_func': score_cast_func}
        return self.execute_command('ZSCAN', *pieces, **options)

    def zscan_iter(self, name, match=None, count=None,
                   score_cast_func=float):
        """
        Make an iterator using the ZSCAN command so that the client doesn't
        need to remember the cursor position.

        ``match`` allows for filtering the keys by pattern

        ``count`` allows for hint the minimum number of returns

        ``score_cast_func`` a callable used to cast the score return value
        """
        cursor = '0'
        while cursor != 0:
            cursor, data = self.zscan(name, cursor=cursor, match=match,
                                      count=count,
                                      score_cast_func=score_cast_func)
            for item in data:
                yield item

    # SET COMMANDS
    def sadd(self, name, *values):
        "Add ``value(s)`` to set ``name``"
        return self.execute_command('SADD', name, *values)

    def scard(self, name):
        "Return the number of elements in set ``name``"
        return self.execute_command('SCARD', name)

    def sdiff(self, keys, *args):
        "Return the difference of sets specified by ``keys``"
        args = list_or_args(keys, args)
        return self.execute_command('SDIFF', *args)

    def sdiffstore(self, dest, keys, *args):
        """
        Store the difference of sets specified by ``keys`` into a new
        set named ``dest``.  Returns the number of keys in the new set.
        """
        args = list_or_args(keys, args)
        return self.execute_command('SDIFFSTORE', dest, *args)

    def sinter(self, keys, *args):
        "Return the intersection of sets specified by ``keys``"
        args = list_or_args(keys, args)
        return self.execute_command('SINTER', *args)

    def sinterstore(self, dest, keys, *args):
        """
        Store the intersection of sets specified by ``keys`` into a new
        set named ``dest``.  Returns the number of keys in the new set.
        """
        args = list_or_args(keys, args)
        return self.execute_command('SINTERSTORE', dest, *args)

    def sismember(self, name, value):
        "Return a boolean indicating if ``value`` is a member of set ``name``"
        return self.execute_command('SISMEMBER', name, value)

    def smembers(self, name):
        "Return all members of the set ``name``"
        return self.execute_command('SMEMBERS', name)

    def smove(self, src, dst, value):
        "Move ``value`` from set ``src`` to set ``dst`` atomically"
        return self.execute_command('SMOVE', src, dst, value)

    def spop(self, name, count=None):
        "Remove and return a random member of set ``name``"
        args = (count is not None) and [count] or []
        return self.execute_command('SPOP', name, *args)

    def srandmember(self, name, number=None):
        """
        If ``number`` is None, returns a random member of set ``name``.

        If ``number`` is supplied, returns a list of ``number`` random
        memebers of set ``name``. Note this is only available when running
        Redis 2.6+.
        """
        args = (number is not None) and [number] or []
        return self.execute_command('SRANDMEMBER', name, *args)

    def srem(self, name, *values):
        "Remove ``values`` from set ``name``"
        return self.execute_command('SREM', name, *values)

    def sunion(self, keys, *args):
        "Return the union of sets specified by ``keys``"
        args = list_or_args(keys, args)
        return self.execute_command('SUNION', *args)

    def sunionstore(self, dest, keys, *args):
        """
        Store the union of sets specified by ``keys`` into a new
        set named ``dest``.  Returns the number of keys in the new set.
        """
        args = list_or_args(keys, args)
        return self.execute_command('SUNIONSTORE', dest, *args)

    # STREAMS COMMANDS
    def xack(self, name, groupname, *ids):
        """
        Acknowledges the successful processing of one or more messages.
        name: name of the stream.
        groupname: name of the consumer group.
        *ids: message ids to acknowlege.
        """
        return self.execute_command('XACK', name, groupname, *ids)

    def xadd(self, name, fields, id='*', maxlen=None, approximate=True):
        """
        Add to a stream.
        name: name of the stream
        fields: dict of field/value pairs to insert into the stream
        id: Location to insert this record. By default it is appended.
        maxlen: truncate old stream members beyond this size
        approximate: actual stream length may be slightly more than maxlen

        """
        pieces = []
        if maxlen is not None:
            if not isinstance(maxlen, (int, long)) or maxlen < 1:
                raise RedisError('XADD maxlen must be a positive integer')
            pieces.append(Token.get_token('MAXLEN'))
            if approximate:
                pieces.append(Token.get_token('~'))
            pieces.append(str(maxlen))
        pieces.append(id)
        if not isinstance(fields, dict) or len(fields) == 0:
            raise RedisError('XADD fields must be a non-empty dict')
        for pair in iteritems(fields):
            pieces.extend(pair)
        return self.execute_command('XADD', name, *pieces)

    def xclaim(self, name, groupname, consumername, min_idle_time, message_ids,
               idle=None, time=None, retrycount=None, force=False,
               justid=False):
        """
        Changes the ownership of a pending message.
        name: name of the stream.
        groupname: name of the consumer group.
        consumername: name of a consumer that claims the message.
        min_idle_time: filter messages that were idle less than this amount of
        milliseconds
        message_ids: non-empty list or tuple of message IDs to claim
        idle: optional. Set the idle time (last time it was delivered) of the
         message in ms
        time: optional integer. This is the same as idle but instead of a
         relative amount of milliseconds, it sets the idle time to a specific
         Unix time (in milliseconds).
        retrycount: optional integer. set the retry counter to the specified
         value. This counter is incremented every time a message is delivered
         again.
        force: optional boolean, false by default. Creates the pending message
         entry in the PEL even if certain specified IDs are not already in the
         PEL assigned to a different client.
        justid: optional boolean, false by default. Return just an array of IDs
         of messages successfully claimed, without returning the actual message
        """
        if not isinstance(min_idle_time, (int, long)) or min_idle_time < 0:
            raise RedisError("XCLAIM min_idle_time must be a non negative "
                             "integer")
        if not isinstance(message_ids, (list, tuple)) or not message_ids:
            raise RedisError("XCLAIM message_ids must be a non empty list or "
                             "tuple of message IDs to claim")

        kwargs = {}
        pieces = [name, groupname, consumername, str(min_idle_time)]
        pieces.extend(list(message_ids))

        if idle is not None:
            if not isinstance(idle, (int, long)):
                raise RedisError("XCLAIM idle must be an integer")
            pieces.extend((Token.get_token('IDLE'), str(idle)))
        if time is not None:
            if not isinstance(time, (int, long)):
                raise RedisError("XCLAIM time must be an integer")
            pieces.extend((Token.get_token('TIME'), str(time)))
        if retrycount is not None:
            if not isinstance(retrycount, (int, long)):
                raise RedisError("XCLAIM retrycount must be an integer")
            pieces.extend((Token.get_token('RETRYCOUNT'), str(retrycount)))

        if force:
            if not isinstance(force, bool):
                raise RedisError("XCLAIM force must be a boolean")
            pieces.append(Token.get_token('FORCE'))
        if justid:
            if not isinstance(justid, bool):
                raise RedisError("XCLAIM justid must be a boolean")
            pieces.append(Token.get_token('JUSTID'))
            kwargs['parse_justid'] = True
        return self.execute_command('XCLAIM', *pieces, **kwargs)

    def xdel(self, name, *ids):
        """
        Deletes one or more messages from a stream.
        name: name of the stream.
        *ids: message ids to delete.
        """
        return self.execute_command('XDEL', name, *ids)

    def xgroup_create(self, name, groupname, id='$', mkstream=False):
        """
        Create a new consumer group associated with a stream.
        name: name of the stream.
        groupname: name of the consumer group.
        id: ID of the last item in the stream to consider already delivered.
        """
        pieces = ['XGROUP CREATE', name, groupname, id]
        if mkstream:
            pieces.append('MKSTREAM')
        return self.execute_command(*pieces)

    def xgroup_delconsumer(self, name, groupname, consumername):
        """
        Remove a specific consumer from a consumer group.
        Returns the number of pending messages that the consumer had before it
        was deleted.
        name: name of the stream.
        groupname: name of the consumer group.
        consumername: name of consumer to delete
        """
        return self.execute_command('XGROUP DELCONSUMER', name, groupname,
                                    consumername)

    def xgroup_destroy(self, name, groupname):
        """
        Destroy a consumer group.
        name: name of the stream.
        groupname: name of the consumer group.
        """
        return self.execute_command('XGROUP DESTROY', name, groupname)

    def xgroup_setid(self, name, groupname, id):
        """
        Set the consumer group last delivered ID to something else.
        name: name of the stream.
        groupname: name of the consumer group.
        id: ID of the last item in the stream to consider already delivered.
        """
        return self.execute_command('XGROUP SETID', name, groupname, id)

    def xinfo_consumers(self, name, groupname):
        """
        Returns general information about the consumers in the group.
        name: name of the stream.
        groupname: name of the consumer group.
        """
        return self.execute_command('XINFO CONSUMERS', name, groupname)

    def xinfo_groups(self, name):
        """
        Returns general information about the consumer groups of the stream.
        name: name of the stream.
        """
        return self.execute_command('XINFO GROUPS', name)

    def xinfo_stream(self, name):
        """
        Returns general information about the stream.
        name: name of the stream.
        """
        return self.execute_command('XINFO STREAM', name)

    def xlen(self, name):
        """
        Returns the number of elements in a given stream.
        """
        return self.execute_command('XLEN', name)

    def xpending(self, name, groupname):
        """
        Returns information about pending messages of a group.
        name: name of the stream.
        groupname: name of the consumer group.
        """
        return self.execute_command('XPENDING', name, groupname)

    def xpending_range(self, name, groupname, min='-', max='+', count=-1,
                       consumername=None):
        """
        Returns information about pending messages, in a range.
        name: name of the stream.
        groupname: name of the consumer group.
        start: first stream ID. defaults to '-',
               meaning the earliest available.
        finish: last stream ID. defaults to '+',
                meaning the latest available.
        count: if set, only return this many items, beginning with the
               earliest available.
        consumername: name of a consumer to filter by (optional).
        """
        pieces = [name, groupname]
        if min is not None or max is not None or count is not None:
            if min is None or max is None or count is None:
                raise RedisError("XPENDING must be provided with min, max "
                                 "and count parameters, or none of them. ")
            if not isinstance(count, (int, long)) or count < -1:
                raise RedisError("XPENDING count must be a integer >= -1")
            pieces.extend((min, max, str(count)))
        if consumername is not None:
            if min is None or max is None or count is None:
                raise RedisError("if XPENDING is provided with consumername,"
                                 " it must be provided with min, max and"
                                 " count parameters")
            pieces.append(consumername)
        return self.execute_command('XPENDING', *pieces, parse_detail=True)

    def xrange(self, name, min='-', max='+', count=None):
        """
        Read stream values within an interval.
        name: name of the stream.
        start: first stream ID. defaults to '-',
               meaning the earliest available.
        finish: last stream ID. defaults to '+',
                meaning the latest available.
        count: if set, only return this many items, beginning with the
               earliest available.
        """
        pieces = [min, max]
        if count is not None:
            if not isinstance(count, (int, long)) or count < 1:
                raise RedisError('XRANGE count must be a positive integer')
            pieces.append(Token.get_token('COUNT'))
            pieces.append(str(count))

        return self.execute_command('XRANGE', name, *pieces)

    def xread(self, streams, count=None, block=None):
        """
        Block and monitor multiple streams for new data.
        streams: a dict of stream names to stream IDs, where
                   IDs indicate the last ID already seen.
        count: if set, only return this many items, beginning with the
               earliest available.
        block: number of milliseconds to wait, if nothing already present.
        """
        pieces = []
        if block is not None:
            if not isinstance(block, (int, long)) or block < 0:
                raise RedisError('XREAD block must be a non-negative integer')
            pieces.append(Token.get_token('BLOCK'))
            pieces.append(str(block))
        if count is not None:
            if not isinstance(count, (int, long)) or count < 1:
                raise RedisError('XREAD count must be a positive integer')
            pieces.append(Token.get_token('COUNT'))
            pieces.append(str(count))
        if not isinstance(streams, dict) or len(streams) == 0:
            raise RedisError('XREAD streams must be a non empty dict')
        pieces.append(Token.get_token('STREAMS'))
        keys, values = izip(*iteritems(streams))
        pieces.extend(keys)
        pieces.extend(values)
        return self.execute_command('XREAD', *pieces)

    def xreadgroup(self, groupname, consumername, streams, count=None,
                   block=None):
        """
        Read from a stream via a consumer group.
        groupname: name of the consumer group.
        consumername: name of the requesting consumer.
        streams: a dict of stream names to stream IDs, where
               IDs indicate the last ID already seen.
        count: if set, only return this many items, beginning with the
               earliest available.
        block: number of milliseconds to wait, if nothing already present.
        """
        pieces = [Token.get_token('GROUP'), groupname, consumername]
        if count is not None:
            if not isinstance(count, (int, long)) or count < 1:
                raise RedisError("XREADGROUP count must be a positive integer")
            pieces.append(Token.get_token("COUNT"))
            pieces.append(str(count))
        if block is not None:
            if not isinstance(block, (int, long)) or block < 0:
                raise RedisError("XREADGROUP block must be a non-negative "
                                 "integer")
            pieces.append(Token.get_token("BLOCK"))
            pieces.append(str(block))
        if not isinstance(streams, dict) or len(streams) == 0:
            raise RedisError('XREADGROUP streams must be a non empty dict')
        pieces.append(Token.get_token('STREAMS'))
        pieces.extend(streams.keys())
        pieces.extend(streams.values())
        return self.execute_command('XREADGROUP', *pieces)

    def xrevrange(self, name, max='+', min='-', count=None):
        """
        Read stream values within an interval, in reverse order.
        name: name of the stream
        start: first stream ID. defaults to '+',
               meaning the latest available.
        finish: last stream ID. defaults to '-',
                meaning the earliest available.
        count: if set, only return this many items, beginning with the
               latest available.
        """
        pieces = [max, min]
        if count is not None:
            if not isinstance(count, (int, long)) or count < 1:
                raise RedisError('XREVRANGE count must be a positive integer')
            pieces.append(Token.get_token('COUNT'))
            pieces.append(str(count))

        return self.execute_command('XREVRANGE', name, *pieces)

    def xtrim(self, name, maxlen, approximate=True):
        """
        Trims old messages from a stream.
        name: name of the stream.
        maxlen: truncate old stream messages beyond this size
        approximate: actual stream length may be slightly more than maxlen
        """
        pieces = [Token.get_token('MAXLEN')]
        if approximate:
            pieces.append(Token.get_token('~'))
        pieces.append(maxlen)
        return self.execute_command('XTRIM', name, *pieces)

    # SORTED SET COMMANDS
    def zadd(self, name, *args, **kwargs):
        """
        Set any number of score, element-name pairs to the key ``name``. Pairs
        can be specified in two ways:

        As *args, in the form of: score1, name1, score2, name2, ...
        or as **kwargs, in the form of: name1=score1, name2=score2, ...

        The following example would add four values to the 'my-key' key:
        redis.zadd('my-key', 1.1, 'name1', 2.2, 'name2', name3=3.3, name4=4.4)
        """
        pieces = []
        if args:
            if len(args) % 2 != 0:
                raise RedisError("ZADD requires an equal number of "
                                 "values and scores")
            pieces.extend(args)
        for pair in iteritems(kwargs):
            pieces.append(pair[1])
            pieces.append(pair[0])
        return self.execute_command('ZADD', name, *pieces)

    def zcard(self, name):
        "Return the number of elements in the sorted set ``name``"
        return self.execute_command('ZCARD', name)

    def zcount(self, name, min, max):
        """
        Returns the number of elements in the sorted set at key ``name`` with
        a score between ``min`` and ``max``.
        """
        return self.execute_command('ZCOUNT', name, min, max)

    def zincrby(self, name, value, amount=1):
        "Increment the score of ``value`` in sorted set ``name`` by ``amount``"
        return self.execute_command('ZINCRBY', name, amount, value)

    def zinterstore(self, dest, keys, aggregate=None):
        """
        Intersect multiple sorted sets specified by ``keys`` into
        a new sorted set, ``dest``. Scores in the destination will be
        aggregated based on the ``aggregate``, or SUM if none is provided.
        """
        return self._zaggregate('ZINTERSTORE', dest, keys, aggregate)

    def zlexcount(self, name, min, max):
        """
        Return the number of items in the sorted set ``name`` between the
        lexicographical range ``min`` and ``max``.
        """
        return self.execute_command('ZLEXCOUNT', name, min, max)

    def zpopmax(self, name, count=None):
        """
        Remove and return up to ``count`` members with the highest scores
        from the sorted set ``name``.
        """
        args = (count is not None) and [count] or []
        options = {
            'withscores': True
        }
        return self.execute_command('ZPOPMAX', name, *args, **options)

    def zpopmin(self, name, count=None):
        """
        Remove and return up to ``count`` members with the lowest scores
        from the sorted set ``name``.
        """
        args = (count is not None) and [count] or []
        options = {
            'withscores': True
        }
        return self.execute_command('ZPOPMIN', name, *args, **options)

    def bzpopmax(self, keys, timeout=0):
        """
        ZPOPMAX a value off of the first non-empty sorted set
        named in the ``keys`` list.

        If none of the sorted sets in ``keys`` has a value to ZPOPMAX,
        then block for ``timeout`` seconds, or until a member gets added
        to one of the sorted sets.

        If timeout is 0, then block indefinitely.
        """
        if timeout is None:
            timeout = 0
        if isinstance(keys, basestring):
            keys = [keys]
        else:
            keys = list(keys)
        keys.append(timeout)
        return self.execute_command('BZPOPMAX', *keys)

    def bzpopmin(self, keys, timeout=0):
        """
        ZPOPMIN a value off of the first non-empty sorted set
        named in the ``keys`` list.

        If none of the sorted sets in ``keys`` has a value to ZPOPMIN,
        then block for ``timeout`` seconds, or until a member gets added
        to one of the sorted sets.

        If timeout is 0, then block indefinitely.
        """
        if timeout is None:
            timeout = 0
        if isinstance(keys, basestring):
            keys = [keys]
        else:
            keys = list(keys)
        keys.append(timeout)
        return self.execute_command('BZPOPMIN', *keys)

    def zrange(self, name, start, end, desc=False, withscores=False,
               score_cast_func=float):
        """
        Return a range of values from sorted set ``name`` between
        ``start`` and ``end`` sorted in ascending order.

        ``start`` and ``end`` can be negative, indicating the end of the range.

        ``desc`` a boolean indicating whether to sort the results descendingly

        ``withscores`` indicates to return the scores along with the values.
        The return type is a list of (value, score) pairs

        ``score_cast_func`` a callable used to cast the score return value
        """
        if desc:
            return self.zrevrange(name, start, end, withscores,
                                  score_cast_func)
        pieces = ['ZRANGE', name, start, end]
        if withscores:
            pieces.append(Token.get_token('WITHSCORES'))
        options = {
            'withscores': withscores,
            'score_cast_func': score_cast_func
        }
        return self.execute_command(*pieces, **options)

    def zrangebylex(self, name, min, max, start=None, num=None):
        """
        Return the lexicographical range of values from sorted set ``name``
        between ``min`` and ``max``.

        If ``start`` and ``num`` are specified, then return a slice of the
        range.
        """
        if (start is not None and num is None) or \
                (num is not None and start is None):
            raise RedisError("``start`` and ``num`` must both be specified")
        pieces = ['ZRANGEBYLEX', name, min, max]
        if start is not None and num is not None:
            pieces.extend([Token.get_token('LIMIT'), start, num])
        return self.execute_command(*pieces)

    def zrevrangebylex(self, name, max, min, start=None, num=None):
        """
        Return the reversed lexicographical range of values from sorted set
        ``name`` between ``max`` and ``min``.

        If ``start`` and ``num`` are specified, then return a slice of the
        range.
        """
        if (start is not None and num is None) or \
                (num is not None and start is None):
            raise RedisError("``start`` and ``num`` must both be specified")
        pieces = ['ZREVRANGEBYLEX', name, max, min]
        if start is not None and num is not None:
            pieces.extend([Token.get_token('LIMIT'), start, num])
        return self.execute_command(*pieces)

    def zrangebyscore(self, name, min, max, start=None, num=None,
                      withscores=False, score_cast_func=float):
        """
        Return a range of values from the sorted set ``name`` with scores
        between ``min`` and ``max``.

        If ``start`` and ``num`` are specified, then return a slice
        of the range.

        ``withscores`` indicates to return the scores along with the values.
        The return type is a list of (value, score) pairs

        `score_cast_func`` a callable used to cast the score return value
        """
        if (start is not None and num is None) or \
                (num is not None and start is None):
            raise RedisError("``start`` and ``num`` must both be specified")
        pieces = ['ZRANGEBYSCORE', name, min, max]
        if start is not None and num is not None:
            pieces.extend([Token.get_token('LIMIT'), start, num])
        if withscores:
            pieces.append(Token.get_token('WITHSCORES'))
        options = {
            'withscores': withscores,
            'score_cast_func': score_cast_func
        }
        return self.execute_command(*pieces, **options)

    def zrank(self, name, value):
        """
        Returns a 0-based value indicating the rank of ``value`` in sorted set
        ``name``
        """
        return self.execute_command('ZRANK', name, value)

    def zrem(self, name, *values):
        "Remove member ``values`` from sorted set ``name``"
        return self.execute_command('ZREM', name, *values)

    def zremrangebylex(self, name, min, max):
        """
        Remove all elements in the sorted set ``name`` between the
        lexicographical range specified by ``min`` and ``max``.

        Returns the number of elements removed.
        """
        return self.execute_command('ZREMRANGEBYLEX', name, min, max)

    def zremrangebyrank(self, name, min, max):
        """
        Remove all elements in the sorted set ``name`` with ranks between
        ``min`` and ``max``. Values are 0-based, ordered from smallest score
        to largest. Values can be negative indicating the highest scores.
        Returns the number of elements removed
        """
        return self.execute_command('ZREMRANGEBYRANK', name, min, max)

    def zremrangebyscore(self, name, min, max):
        """
        Remove all elements in the sorted set ``name`` with scores
        between ``min`` and ``max``. Returns the number of elements removed.
        """
        return self.execute_command('ZREMRANGEBYSCORE', name, min, max)

    def zrevrange(self, name, start, end, withscores=False,
                  score_cast_func=float):
        """
        Return a range of values from sorted set ``name`` between
        ``start`` and ``end`` sorted in descending order.

        ``start`` and ``end`` can be negative, indicating the end of the range.

        ``withscores`` indicates to return the scores along with the values
        The return type is a list of (value, score) pairs

        ``score_cast_func`` a callable used to cast the score return value
        """
        pieces = ['ZREVRANGE', name, start, end]
        if withscores:
            pieces.append(Token.get_token('WITHSCORES'))
        options = {
            'withscores': withscores,
            'score_cast_func': score_cast_func
        }
        return self.execute_command(*pieces, **options)

    def zrevrangebyscore(self, name, max, min, start=None, num=None,
                         withscores=False, score_cast_func=float):
        """
        Return a range of values from the sorted set ``name`` with scores
        between ``min`` and ``max`` in descending order.

        If ``start`` and ``num`` are specified, then return a slice
        of the range.

        ``withscores`` indicates to return the scores along with the values.
        The return type is a list of (value, score) pairs

        ``score_cast_func`` a callable used to cast the score return value
        """
        if (start is not None and num is None) or \
                (num is not None and start is None):
            raise RedisError("``start`` and ``num`` must both be specified")
        pieces = ['ZREVRANGEBYSCORE', name, max, min]
        if start is not None and num is not None:
            pieces.extend([Token.get_token('LIMIT'), start, num])
        if withscores:
            pieces.append(Token.get_token('WITHSCORES'))
        options = {
            'withscores': withscores,
            'score_cast_func': score_cast_func
        }
        return self.execute_command(*pieces, **options)

    def zrevrank(self, name, value):
        """
        Returns a 0-based value indicating the descending rank of
        ``value`` in sorted set ``name``
        """
        return self.execute_command('ZREVRANK', name, value)

    def zscore(self, name, value):
        "Return the score of element ``value`` in sorted set ``name``"
        return self.execute_command('ZSCORE', name, value)

    def zunionstore(self, dest, keys, aggregate=None):
        """
        Union multiple sorted sets specified by ``keys`` into
        a new sorted set, ``dest``. Scores in the destination will be
        aggregated based on the ``aggregate``, or SUM if none is provided.
        """
        return self._zaggregate('ZUNIONSTORE', dest, keys, aggregate)

    def _zaggregate(self, command, dest, keys, aggregate=None):
        pieces = [command, dest, len(keys)]
        if isinstance(keys, dict):
            keys, weights = iterkeys(keys), itervalues(keys)
        else:
            weights = None
        pieces.extend(keys)
        if weights:
            pieces.append(Token.get_token('WEIGHTS'))
            pieces.extend(weights)
        if aggregate:
            pieces.append(Token.get_token('AGGREGATE'))
            pieces.append(aggregate)
        return self.execute_command(*pieces)

    # HYPERLOGLOG COMMANDS
    def pfadd(self, name, *values):
        "Adds the specified elements to the specified HyperLogLog."
        return self.execute_command('PFADD', name, *values)

    def pfcount(self, *sources):
        """
        Return the approximated cardinality of
        the set observed by the HyperLogLog at key(s).
        """
        return self.execute_command('PFCOUNT', *sources)

    def pfmerge(self, dest, *sources):
        "Merge N different HyperLogLogs into a single one."
        return self.execute_command('PFMERGE', dest, *sources)

    # HASH COMMANDS
    def hdel(self, name, *keys):
        "Delete ``keys`` from hash ``name``"
        return self.execute_command('HDEL', name, *keys)

    def hexists(self, name, key):
        "Returns a boolean indicating if ``key`` exists within hash ``name``"
        return self.execute_command('HEXISTS', name, key)

    def hget(self, name, key):
        "Return the value of ``key`` within the hash ``name``"
        return self.execute_command('HGET', name, key)

    def hgetall(self, name):
        "Return a Python dict of the hash's name/value pairs"
        return self.execute_command('HGETALL', name)

    def hincrby(self, name, key, amount=1):
        "Increment the value of ``key`` in hash ``name`` by ``amount``"
        return self.execute_command('HINCRBY', name, key, amount)

    def hincrbyfloat(self, name, key, amount=1.0):
        """
        Increment the value of ``key`` in hash ``name`` by floating ``amount``
        """
        return self.execute_command('HINCRBYFLOAT', name, key, amount)

    def hkeys(self, name):
        "Return the list of keys within hash ``name``"
        return self.execute_command('HKEYS', name)

    def hlen(self, name):
        "Return the number of elements in hash ``name``"
        return self.execute_command('HLEN', name)

    def hset(self, name, key, value):
        """
        Set ``key`` to ``value`` within hash ``name``
        Returns 1 if HSET created a new field, otherwise 0
        """
        return self.execute_command('HSET', name, key, value)

    def hsetnx(self, name, key, value):
        """
        Set ``key`` to ``value`` within hash ``name`` if ``key`` does not
        exist.  Returns 1 if HSETNX created a field, otherwise 0.
        """
        return self.execute_command('HSETNX', name, key, value)

    def hmset(self, name, mapping):
        """
        Set key to value within hash ``name`` for each corresponding
        key and value from the ``mapping`` dict.
        """
        if not mapping:
            raise DataError("'hmset' with 'mapping' of length 0")
        items = []
        for pair in iteritems(mapping):
            items.extend(pair)
        return self.execute_command('HMSET', name, *items)

    def hmget(self, name, keys, *args):
        "Returns a list of values ordered identically to ``keys``"
        args = list_or_args(keys, args)
        return self.execute_command('HMGET', name, *args)

    def hvals(self, name):
        "Return the list of values within hash ``name``"
        return self.execute_command('HVALS', name)

    def hstrlen(self, name, key):
        """
        Return the number of bytes stored in the value of ``key``
        within hash ``name``
        """
        return self.execute_command('HSTRLEN', name, key)

    def publish(self, channel, message):
        """
        Publish ``message`` on ``channel``.
        Returns the number of subscribers the message was delivered to.
        """
        return self.execute_command('PUBLISH', channel, message)

    def pubsub_channels(self, pattern='*'):
        """
        Return a list of channels that have at least one subscriber
        """
        return self.execute_command('PUBSUB CHANNELS', pattern)

    def pubsub_numpat(self):
        """
        Returns the number of subscriptions to patterns
        """
        return self.execute_command('PUBSUB NUMPAT')

    def pubsub_numsub(self, *args):
        """
        Return a list of (channel, number of subscribers) tuples
        for each channel given in ``*args``
        """
        return self.execute_command('PUBSUB NUMSUB', *args)

    def cluster(self, cluster_arg, *args):
        return self.execute_command('CLUSTER %s' % cluster_arg.upper(), *args)

    def eval(self, script, numkeys, *keys_and_args):
        """
        Execute the Lua ``script``, specifying the ``numkeys`` the script
        will touch and the key names and argument values in ``keys_and_args``.
        Returns the result of the script.

        In practice, use the object returned by ``register_script``. This
        function exists purely for Redis API completion.
        """
        return self.execute_command('EVAL', script, numkeys, *keys_and_args)

    def evalsha(self, sha, numkeys, *keys_and_args):
        """
        Use the ``sha`` to execute a Lua script already registered via EVAL
        or SCRIPT LOAD. Specify the ``numkeys`` the script will touch and the
        key names and argument values in ``keys_and_args``. Returns the result
        of the script.

        In practice, use the object returned by ``register_script``. This
        function exists purely for Redis API completion.
        """
        return self.execute_command('EVALSHA', sha, numkeys, *keys_and_args)

    def script_exists(self, *args):
        """
        Check if a script exists in the script cache by specifying the SHAs of
        each script as ``args``. Returns a list of boolean values indicating if
        if each already script exists in the cache.
        """
        return self.execute_command('SCRIPT EXISTS', *args)

    def script_flush(self):
        "Flush all scripts from the script cache"
        return self.execute_command('SCRIPT FLUSH')

    def script_kill(self):
        "Kill the currently executing Lua script"
        return self.execute_command('SCRIPT KILL')

    def script_load(self, script):
        "Load a Lua ``script`` into the script cache. Returns the SHA."
        return self.execute_command('SCRIPT LOAD', script)

    def register_script(self, script):
        """
        Register a Lua ``script`` specifying the ``keys`` it will touch.
        Returns a Script object that is callable and hides the complexity of
        deal with scripts, keys, and shas. This is the preferred way to work
        with Lua scripts.
        """
        return Script(self, script)

    # GEO COMMANDS
    def geoadd(self, name, *values):
        """
        Add the specified geospatial items to the specified key identified
        by the ``name`` argument. The Geospatial items are given as ordered
        members of the ``values`` argument, each item or place is formed by
        the triad longitude, latitude and name.
        """
        if len(values) % 3 != 0:
            raise RedisError("GEOADD requires places with lon, lat and name"
                             " values")
        return self.execute_command('GEOADD', name, *values)

    def geodist(self, name, place1, place2, unit=None):
        """
        Return the distance between ``place1`` and ``place2`` members of the
        ``name`` key.
        The units must be one of the following : m, km mi, ft. By default
        meters are used.
        """
        pieces = [name, place1, place2]
        if unit and unit not in ('m', 'km', 'mi', 'ft'):
            raise RedisError("GEODIST invalid unit")
        elif unit:
            pieces.append(unit)
        return self.execute_command('GEODIST', *pieces)

    def geohash(self, name, *values):
        """
        Return the geo hash string for each item of ``values`` members of
        the specified key identified by the ``name`` argument.
        """
        return self.execute_command('GEOHASH', name, *values)

    def geopos(self, name, *values):
        """
        Return the positions of each item of ``values`` as members of
        the specified key identified by the ``name`` argument. Each position
        is represented by the pairs lon and lat.
        """
        return self.execute_command('GEOPOS', name, *values)

    def georadius(self, name, longitude, latitude, radius, unit=None,
                  withdist=False, withcoord=False, withhash=False, count=None,
                  sort=None, store=None, store_dist=None):
        """
        Return the members of the specified key identified by the
        ``name`` argument which are within the borders of the area specified
        with the ``latitude`` and ``longitude`` location and the maximum
        distance from the center specified by the ``radius`` value.

        The units must be one of the following : m, km mi, ft. By default

        ``withdist`` indicates to return the distances of each place.

        ``withcoord`` indicates to return the latitude and longitude of
        each place.

        ``withhash`` indicates to return the geohash string of each place.

        ``count`` indicates to return the number of elements up to N.

        ``sort`` indicates to return the places in a sorted way, ASC for
        nearest to fairest and DESC for fairest to nearest.

        ``store`` indicates to save the places names in a sorted set named
        with a specific key, each element of the destination sorted set is
        populated with the score got from the original geo sorted set.

        ``store_dist`` indicates to save the places names in a sorted set
        named with a specific key, instead of ``store`` the sorted set
        destination score is set with the distance.
        """
        return self._georadiusgeneric('GEORADIUS',
                                      name, longitude, latitude, radius,
                                      unit=unit, withdist=withdist,
                                      withcoord=withcoord, withhash=withhash,
                                      count=count, sort=sort, store=store,
                                      store_dist=store_dist)

    def georadiusbymember(self, name, member, radius, unit=None,
                          withdist=False, withcoord=False, withhash=False,
                          count=None, sort=None, store=None, store_dist=None):
        """
        This command is exactly like ``georadius`` with the sole difference
        that instead of taking, as the center of the area to query, a longitude
        and latitude value, it takes the name of a member already existing
        inside the geospatial index represented by the sorted set.
        """
        return self._georadiusgeneric('GEORADIUSBYMEMBER',
                                      name, member, radius, unit=unit,
                                      withdist=withdist, withcoord=withcoord,
                                      withhash=withhash, count=count,
                                      sort=sort, store=store,
                                      store_dist=store_dist)

    def _georadiusgeneric(self, command, *args, **kwargs):
        pieces = list(args)
        if kwargs['unit'] and kwargs['unit'] not in ('m', 'km', 'mi', 'ft'):
            raise RedisError("GEORADIUS invalid unit")
        elif kwargs['unit']:
            pieces.append(kwargs['unit'])
        else:
            pieces.append('m',)

        for token in ('withdist', 'withcoord', 'withhash'):
            if kwargs[token]:
                pieces.append(Token(token.upper()))

        if kwargs['count']:
            pieces.extend([Token('COUNT'), kwargs['count']])

        if kwargs['sort'] and kwargs['sort'] not in ('ASC', 'DESC'):
            raise RedisError("GEORADIUS invalid sort")
        elif kwargs['sort']:
            pieces.append(Token(kwargs['sort']))

        if kwargs['store'] and kwargs['store_dist']:
            raise RedisError("GEORADIUS store and store_dist cant be set"
                             " together")

        if kwargs['store']:
            pieces.extend([Token('STORE'), kwargs['store']])

        if kwargs['store_dist']:
            pieces.extend([Token('STOREDIST'), kwargs['store_dist']])

        return self.execute_command(command, *pieces, **kwargs)


class Redis(StrictRedis):
    """
    Provides backwards compatibility with older versions of redis-py that
    changed arguments to some commands to be more Pythonic, sane, or by
    accident.
    """

    # Overridden callbacks
    RESPONSE_CALLBACKS = dict_merge(
        StrictRedis.RESPONSE_CALLBACKS,
        {
            'TTL': lambda r: r >= 0 and r or None,
            'PTTL': lambda r: r >= 0 and r or None,
        }
    )

    def pipeline(self, transaction=True, shard_hint=None):
        """
        Return a new pipeline object that can queue multiple commands for
        later execution. ``transaction`` indicates whether all commands
        should be executed atomically. Apart from making a group of operations
        atomic, pipelines are useful for reducing the back-and-forth overhead
        between the client and server.
        """
        return Pipeline(
            self.connection_pool,
            self.response_callbacks,
            transaction,
            shard_hint)

    def setex(self, name, value, time):
        """
        Set the value of key ``name`` to ``value`` that expires in ``time``
        seconds. ``time`` can be represented by an integer or a Python
        timedelta object.
        """
        if isinstance(time, datetime.timedelta):
            time = time.seconds + time.days * 24 * 3600
        return self.execute_command('SETEX', name, time, value)

    def lrem(self, name, value, num=0):
        """
        Remove the first ``num`` occurrences of elements equal to ``value``
        from the list stored at ``name``.

        The ``num`` argument influences the operation in the following ways:
            num > 0: Remove elements equal to value moving from head to tail.
            num < 0: Remove elements equal to value moving from tail to head.
            num = 0: Remove all elements equal to value.
        """
        return self.execute_command('LREM', name, num, value)

    def zadd(self, name, *args, **kwargs):
        """
        NOTE: The order of arguments differs from that of the official ZADD
        command. For backwards compatability, this method accepts arguments
        in the form of name1, score1, name2, score2, while the official Redis
        documents expects score1, name1, score2, name2.

        If you're looking to use the standard syntax, consider using the
        StrictRedis class. See the API Reference section of the docs for more
        information.

        Set any number of element-name, score pairs to the key ``name``. Pairs
        can be specified in two ways:

        As *args, in the form of: name1, score1, name2, score2, ...
        or as **kwargs, in the form of: name1=score1, name2=score2, ...

        The following example would add four values to the 'my-key' key:
        redis.zadd('my-key', 'name1', 1.1, 'name2', 2.2, name3=3.3, name4=4.4)
        """
        pieces = []
        if args:
            if len(args) % 2 != 0:
                raise RedisError("ZADD requires an equal number of "
                                 "values and scores")
            pieces.extend(reversed(args))
        for pair in iteritems(kwargs):
            pieces.append(pair[1])
            pieces.append(pair[0])
        return self.execute_command('ZADD', name, *pieces)


class PubSub(object):
    """
    PubSub provides publish, subscribe and listen support to Redis channels.

    After subscribing to one or more channels, the listen() method will block
    until a message arrives on one of the subscribed channels. That message
    will be returned and it's safe to start listening again.
    """
    PUBLISH_MESSAGE_TYPES = ('message', 'pmessage')
    UNSUBSCRIBE_MESSAGE_TYPES = ('unsubscribe', 'punsubscribe')

    def __init__(self, connection_pool, shard_hint=None,
                 ignore_subscribe_messages=False):
        self.connection_pool = connection_pool
        self.shard_hint = shard_hint
        self.ignore_subscribe_messages = ignore_subscribe_messages
        self.connection = None
        # we need to know the encoding options for this connection in order
        # to lookup channel and pattern names for callback handlers.
        self.encoder = self.connection_pool.get_encoder()
        self.reset()

    def __del__(self):
        try:
            # if this object went out of scope prior to shutting down
            # subscriptions, close the connection manually before
            # returning it to the connection pool
            self.reset()
        except Exception:
            pass

    def reset(self):
        if self.connection:
            self.connection.disconnect()
            self.connection.clear_connect_callbacks()
            self.connection_pool.release(self.connection)
            self.connection = None
        self.channels = {}
        self.patterns = {}

    def close(self):
        self.reset()

    def on_connect(self, connection):
        "Re-subscribe to any channels and patterns previously subscribed to"
        # NOTE: for python3, we can't pass bytestrings as keyword arguments
        # so we need to decode channel/pattern names back to unicode strings
        # before passing them to [p]subscribe.
        if self.channels:
            channels = {}
            for k, v in iteritems(self.channels):
                channels[self.encoder.decode(k, force=True)] = v
            self.subscribe(**channels)
        if self.patterns:
            patterns = {}
            for k, v in iteritems(self.patterns):
                patterns[self.encoder.decode(k, force=True)] = v
            self.psubscribe(**patterns)

    @property
    def subscribed(self):
        "Indicates if there are subscriptions to any channels or patterns"
        return bool(self.channels or self.patterns)

    def execute_command(self, *args, **kwargs):
        "Execute a publish/subscribe command"

        # NOTE: don't parse the response in this function -- it could pull a
        # legitimate message off the stack if the connection is already
        # subscribed to one or more channels

        if self.connection is None:
            self.connection = self.connection_pool.get_connection(
                'pubsub',
                self.shard_hint
            )
            # register a callback that re-subscribes to any channels we
            # were listening to when we were disconnected
            self.connection.register_connect_callback(self.on_connect)
        connection = self.connection
        self._execute(connection, connection.send_command, *args)

    def _execute(self, connection, command, *args):
        try:
            return command(*args)
        except (ConnectionError, TimeoutError) as e:
            connection.disconnect()
            if not connection.retry_on_timeout and isinstance(e, TimeoutError):
                raise
            # Connect manually here. If the Redis server is down, this will
            # fail and raise a ConnectionError as desired.
            connection.connect()
            # the ``on_connect`` callback should haven been called by the
            # connection to resubscribe us to any channels and patterns we were
            # previously listening to
            return command(*args)

    def parse_response(self, block=True, timeout=0):
        "Parse the response from a publish/subscribe command"
        connection = self.connection
        if connection is None:
            raise RuntimeError(
                'pubsub connection not set: '
                'did you forget to call subscribe() or psubscribe()?')
        if not block and not connection.can_read(timeout=timeout):
            return None
        return self._execute(connection, connection.read_response)

    def _normalize_keys(self, data):
        """
        normalize channel/pattern names to be either bytes or strings
        based on whether responses are automatically decoded. this saves us
        from coercing the value for each message coming in.
        """
        encode = self.encoder.encode
        decode = self.encoder.decode
        return dict([(decode(encode(k)), v) for k, v in iteritems(data)])

    def psubscribe(self, *args, **kwargs):
        """
        Subscribe to channel patterns. Patterns supplied as keyword arguments
        expect a pattern name as the key and a callable as the value. A
        pattern's callable will be invoked automatically when a message is
        received on that pattern rather than producing a message via
        ``listen()``.
        """
        if args:
            args = list_or_args(args[0], args[1:])
        new_patterns = dict.fromkeys(args)
        new_patterns.update(kwargs)
        ret_val = self.execute_command('PSUBSCRIBE', *iterkeys(new_patterns))
        # update the patterns dict AFTER we send the command. we don't want to
        # subscribe twice to these patterns, once for the command and again
        # for the reconnection.
        self.patterns.update(self._normalize_keys(new_patterns))
        return ret_val

    def punsubscribe(self, *args):
        """
        Unsubscribe from the supplied patterns. If empy, unsubscribe from
        all patterns.
        """
        if args:
            args = list_or_args(args[0], args[1:])
        return self.execute_command('PUNSUBSCRIBE', *args)

    def subscribe(self, *args, **kwargs):
        """
        Subscribe to channels. Channels supplied as keyword arguments expect
        a channel name as the key and a callable as the value. A channel's
        callable will be invoked automatically when a message is received on
        that channel rather than producing a message via ``listen()`` or
        ``get_message()``.
        """
        if args:
            args = list_or_args(args[0], args[1:])
        new_channels = dict.fromkeys(args)
        new_channels.update(kwargs)
        ret_val = self.execute_command('SUBSCRIBE', *iterkeys(new_channels))
        # update the channels dict AFTER we send the command. we don't want to
        # subscribe twice to these channels, once for the command and again
        # for the reconnection.
        self.channels.update(self._normalize_keys(new_channels))
        return ret_val

    def unsubscribe(self, *args):
        """
        Unsubscribe from the supplied channels. If empty, unsubscribe from
        all channels
        """
        if args:
            args = list_or_args(args[0], args[1:])
        return self.execute_command('UNSUBSCRIBE', *args)

    def listen(self):
        "Listen for messages on channels this client has been subscribed to"
        while self.subscribed:
            response = self.handle_message(self.parse_response(block=True))
            if response is not None:
                yield response

    def get_message(self, ignore_subscribe_messages=False, timeout=0):
        """
        Get the next message if one is available, otherwise None.

        If timeout is specified, the system will wait for `timeout` seconds
        before returning. Timeout should be specified as a floating point
        number.
        """
        response = self.parse_response(block=False, timeout=timeout)
        if response:
            return self.handle_message(response, ignore_subscribe_messages)
        return None

    def handle_message(self, response, ignore_subscribe_messages=False):
        """
        Parses a pub/sub message. If the channel or pattern was subscribed to
        with a message handler, the handler is invoked instead of a parsed
        message being returned.
        """
        message_type = nativestr(response[0])
        if message_type == 'pmessage':
            message = {
                'type': message_type,
                'pattern': response[1],
                'channel': response[2],
                'data': response[3]
            }
        else:
            message = {
                'type': message_type,
                'pattern': None,
                'channel': response[1],
                'data': response[2]
            }

        # if this is an unsubscribe message, remove it from memory
        if message_type in self.UNSUBSCRIBE_MESSAGE_TYPES:
            subscribed_dict = None
            if message_type == 'punsubscribe':
                subscribed_dict = self.patterns
            else:
                subscribed_dict = self.channels
            try:
                del subscribed_dict[message['channel']]
            except KeyError:
                pass

        if message_type in self.PUBLISH_MESSAGE_TYPES:
            # if there's a message handler, invoke it
            handler = None
            if message_type == 'pmessage':
                handler = self.patterns.get(message['pattern'], None)
            else:
                handler = self.channels.get(message['channel'], None)
            if handler:
                handler(message)
                return None
        else:
            # this is a subscribe/unsubscribe message. ignore if we don't
            # want them
            if ignore_subscribe_messages or self.ignore_subscribe_messages:
                return None

        return message

    def run_in_thread(self, sleep_time=0, daemon=False):
        for channel, handler in iteritems(self.channels):
            if handler is None:
                raise PubSubError("Channel: '%s' has no handler registered")
        for pattern, handler in iteritems(self.patterns):
            if handler is None:
                raise PubSubError("Pattern: '%s' has no handler registered")

        thread = PubSubWorkerThread(self, sleep_time, daemon=daemon)
        thread.start()
        return thread


class PubSubWorkerThread(threading.Thread):
    def __init__(self, pubsub, sleep_time, daemon=False):
        super(PubSubWorkerThread, self).__init__()
        self.daemon = daemon
        self.pubsub = pubsub
        self.sleep_time = sleep_time
        self._running = False

    def run(self):
        if self._running:
            return
        self._running = True
        pubsub = self.pubsub
        sleep_time = self.sleep_time
        while pubsub.subscribed:
            pubsub.get_message(ignore_subscribe_messages=True,
                               timeout=sleep_time)
        pubsub.close()
        self._running = False

    def stop(self):
        # stopping simply unsubscribes from all channels and patterns.
        # the unsubscribe responses that are generated will short circuit
        # the loop in run(), calling pubsub.close() to clean up the connection
        self.pubsub.unsubscribe()
        self.pubsub.punsubscribe()


class BasePipeline(object):
    """
    Pipelines provide a way to transmit multiple commands to the Redis server
    in one transmission.  This is convenient for batch processing, such as
    saving all the values in a list to Redis.

    All commands executed within a pipeline are wrapped with MULTI and EXEC
    calls. This guarantees all commands executed in the pipeline will be
    executed atomically.

    Any command raising an exception does *not* halt the execution of
    subsequent commands in the pipeline. Instead, the exception is caught
    and its instance is placed into the response list returned by execute().
    Code iterating over the response list should be able to deal with an
    instance of an exception as a potential value. In general, these will be
    ResponseError exceptions, such as those raised when issuing a command
    on a key of a different datatype.
    """

    UNWATCH_COMMANDS = set(('DISCARD', 'EXEC', 'UNWATCH'))

    def __init__(self, connection_pool, response_callbacks, transaction,
                 shard_hint):
        self.connection_pool = connection_pool
        self.connection = None
        self.response_callbacks = response_callbacks
        self.transaction = transaction
        self.shard_hint = shard_hint

        self.watching = False
        self.reset()

    def __enter__(self):
        return self

    def __exit__(self, exc_type, exc_value, traceback):
        self.reset()

    def __del__(self):
        try:
            self.reset()
        except Exception:
            pass

    def __len__(self):
        return len(self.command_stack)

    def reset(self):
        self.command_stack = []
        self.scripts = set()
        # make sure to reset the connection state in the event that we were
        # watching something
        if self.watching and self.connection:
            try:
                # call this manually since our unwatch or
                # immediate_execute_command methods can call reset()
                self.connection.send_command('UNWATCH')
                self.connection.read_response()
            except ConnectionError:
                # disconnect will also remove any previous WATCHes
                self.connection.disconnect()
        # clean up the other instance attributes
        self.watching = False
        self.explicit_transaction = False
        # we can safely return the connection to the pool here since we're
        # sure we're no longer WATCHing anything
        if self.connection:
            self.connection_pool.release(self.connection)
            self.connection = None

    def multi(self):
        """
        Start a transactional block of the pipeline after WATCH commands
        are issued. End the transactional block with `execute`.
        """
        if self.explicit_transaction:
            raise RedisError('Cannot issue nested calls to MULTI')
        if self.command_stack:
            raise RedisError('Commands without an initial WATCH have already '
                             'been issued')
        self.explicit_transaction = True

    def execute_command(self, *args, **kwargs):
        if (self.watching or args[0] == 'WATCH') and \
                not self.explicit_transaction:
            return self.immediate_execute_command(*args, **kwargs)
        return self.pipeline_execute_command(*args, **kwargs)

    def immediate_execute_command(self, *args, **options):
        """
        Execute a command immediately, but don't auto-retry on a
        ConnectionError if we're already WATCHing a variable. Used when
        issuing WATCH or subsequent commands retrieving their values but before
        MULTI is called.
        """
        command_name = args[0]
        conn = self.connection
        # if this is the first call, we need a connection
        if not conn:
            conn = self.connection_pool.get_connection(command_name,
                                                       self.shard_hint)
            self.connection = conn
        try:
            conn.send_command(*args)
            return self.parse_response(conn, command_name, **options)
        except (ConnectionError, TimeoutError) as e:
            conn.disconnect()
            if not conn.retry_on_timeout and isinstance(e, TimeoutError):
                raise
            # if we're not already watching, we can safely retry the command
            try:
                if not self.watching:
                    conn.send_command(*args)
                    return self.parse_response(conn, command_name, **options)
            except ConnectionError:
                # the retry failed so cleanup.
                conn.disconnect()
                self.reset()
                raise

    def pipeline_execute_command(self, *args, **options):
        """
        Stage a command to be executed when execute() is next called

        Returns the current Pipeline object back so commands can be
        chained together, such as:

        pipe = pipe.set('foo', 'bar').incr('baz').decr('bang')

        At some other point, you can then run: pipe.execute(),
        which will execute all commands queued in the pipe.
        """
        self.command_stack.append((args, options))
        return self

    def _execute_transaction(self, connection, commands, raise_on_error):
        cmds = chain([(('MULTI', ), {})], commands, [(('EXEC', ), {})])
        all_cmds = connection.pack_commands([args for args, _ in cmds])
        connection.send_packed_command(all_cmds)
        errors = []

        # parse off the response for MULTI
        # NOTE: we need to handle ResponseErrors here and continue
        # so that we read all the additional command messages from
        # the socket
        try:
            self.parse_response(connection, '_')
        except ResponseError:
            errors.append((0, sys.exc_info()[1]))

        # and all the other commands
        for i, command in enumerate(commands):
            try:
                self.parse_response(connection, '_')
            except ResponseError:
                ex = sys.exc_info()[1]
                self.annotate_exception(ex, i + 1, command[0])
                errors.append((i, ex))

        # parse the EXEC.
        try:
            response = self.parse_response(connection, '_')
        except ExecAbortError:
            if self.explicit_transaction:
                self.immediate_execute_command('DISCARD')
            if errors:
                raise errors[0][1]
            raise sys.exc_info()[1]

        if response is None:
            raise WatchError("Watched variable changed.")

        # put any parse errors into the response
        for i, e in errors:
            response.insert(i, e)

        if len(response) != len(commands):
            self.connection.disconnect()
            raise ResponseError("Wrong number of response items from "
                                "pipeline execution")

        # find any errors in the response and raise if necessary
        if raise_on_error:
            self.raise_first_error(commands, response)

        # We have to run response callbacks manually
        data = []
        for r, cmd in izip(response, commands):
            if not isinstance(r, Exception):
                args, options = cmd
                command_name = args[0]
                if command_name in self.response_callbacks:
                    r = self.response_callbacks[command_name](r, **options)
            data.append(r)
        return data

    def _execute_pipeline(self, connection, commands, raise_on_error):
        # build up all commands into a single request to increase network perf
        all_cmds = connection.pack_commands([args for args, _ in commands])
        connection.send_packed_command(all_cmds)

        response = []
        for args, options in commands:
            try:
                response.append(
                    self.parse_response(connection, args[0], **options))
            except ResponseError:
                response.append(sys.exc_info()[1])

        if raise_on_error:
            self.raise_first_error(commands, response)
        return response

    def raise_first_error(self, commands, response):
        for i, r in enumerate(response):
            if isinstance(r, ResponseError):
                self.annotate_exception(r, i + 1, commands[i][0])
                raise r

    def annotate_exception(self, exception, number, command):
        cmd = safe_unicode(' ').join(imap(safe_unicode, command))
        msg = unicode('Command # %d (%s) of pipeline caused error: %s') % (
            number, cmd, safe_unicode(exception.args[0]))
        exception.args = (msg,) + exception.args[1:]

    def parse_response(self, connection, command_name, **options):
        result = StrictRedis.parse_response(
            self, connection, command_name, **options)
        if command_name in self.UNWATCH_COMMANDS:
            self.watching = False
        elif command_name == 'WATCH':
            self.watching = True
        return result

    def load_scripts(self):
        # make sure all scripts that are about to be run on this pipeline exist
        scripts = list(self.scripts)
        immediate = self.immediate_execute_command
        shas = [s.sha for s in scripts]
        # we can't use the normal script_* methods because they would just
        # get buffered in the pipeline.
        exists = immediate('SCRIPT EXISTS', *shas)
        if not all(exists):
            for s, exist in izip(scripts, exists):
                if not exist:
                    s.sha = immediate('SCRIPT LOAD', s.script)

    def execute(self, raise_on_error=True):
        "Execute all the commands in the current pipeline"
        stack = self.command_stack
        if not stack:
            return []
        if self.scripts:
            self.load_scripts()
        if self.transaction or self.explicit_transaction:
            execute = self._execute_transaction
        else:
            execute = self._execute_pipeline

        conn = self.connection
        if not conn:
            conn = self.connection_pool.get_connection('MULTI',
                                                       self.shard_hint)
            # assign to self.connection so reset() releases the connection
            # back to the pool after we're done
            self.connection = conn

        try:
            return execute(conn, stack, raise_on_error)
        except (ConnectionError, TimeoutError) as e:
            conn.disconnect()
            if not conn.retry_on_timeout and isinstance(e, TimeoutError):
                raise
            # if we were watching a variable, the watch is no longer valid
            # since this connection has died. raise a WatchError, which
            # indicates the user should retry his transaction. If this is more
            # than a temporary failure, the WATCH that the user next issues
            # will fail, propegating the real ConnectionError
            if self.watching:
                raise WatchError("A ConnectionError occured on while watching "
                                 "one or more keys")
            # otherwise, it's safe to retry since the transaction isn't
            # predicated on any state
            return execute(conn, stack, raise_on_error)
        finally:
            self.reset()

    def watch(self, *names):
        "Watches the values at keys ``names``"
        if self.explicit_transaction:
            raise RedisError('Cannot issue a WATCH after a MULTI')
        return self.execute_command('WATCH', *names)

    def unwatch(self):
        "Unwatches all previously specified keys"
        return self.watching and self.execute_command('UNWATCH') or True


class StrictPipeline(BasePipeline, StrictRedis):
    "Pipeline for the StrictRedis class"
    pass


class Pipeline(BasePipeline, Redis):
    "Pipeline for the Redis class"
    pass


class Script(object):
    "An executable Lua script object returned by ``register_script``"

    def __init__(self, registered_client, script):
        self.registered_client = registered_client
        self.script = script
        # Precalculate and store the SHA1 hex digest of the script.

        if isinstance(script, basestring):
            # We need the encoding from the client in order to generate an
            # accurate byte representation of the script
            encoder = registered_client.connection_pool.get_encoder()
            script = encoder.encode(script)
        self.sha = hashlib.sha1(script).hexdigest()

    def __call__(self, keys=[], args=[], client=None):
        "Execute the script, passing any required ``args``"
        if client is None:
            client = self.registered_client
        args = tuple(keys) + tuple(args)
        # make sure the Redis server knows about the script
        if isinstance(client, BasePipeline):
            # Make sure the pipeline can register the script before executing.
            client.scripts.add(self)
        try:
            return client.evalsha(self.sha, len(keys), *args)
        except NoScriptError:
            # Maybe the client is pointed to a differnet server than the client
            # that created this instance?
            # Overwrite the sha just in case there was a discrepancy.
            self.sha = client.script_load(self.script)
            return client.evalsha(self.sha, len(keys), *args)<|MERGE_RESOLUTION|>--- conflicted
+++ resolved
@@ -532,14 +532,7 @@
     @classmethod
     def from_url(cls, url, db=None, **kwargs):
         """
-<<<<<<< HEAD
         Return a Redis client object configured from the given URL
-=======
-        Return a Redis client object configured from the given URL, which must
-        use either `the ``redis://`` scheme
-        <https://www.iana.org/assignments/uri-schemes/prov/redis>`_ for RESP
-        connections or the ``unix://`` scheme for Unix domain sockets.
->>>>>>> a0482156
 
         For example::
 
